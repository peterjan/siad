package renter

import (
	"sync"
	"time"

	"gitlab.com/NebulousLabs/Sia/build"
	"gitlab.com/NebulousLabs/Sia/crypto"
	"gitlab.com/NebulousLabs/Sia/modules"
	"gitlab.com/NebulousLabs/Sia/types"

	"gitlab.com/NebulousLabs/errors"
	"gitlab.com/NebulousLabs/fastrand"
	"gitlab.com/NebulousLabs/siamux"
)

// withdrawalValidityPeriod defines the period (in blocks) a withdrawal message
// remains spendable after it has been created. Together with the current block
// height at time of creation, this period makes up the WithdrawalMessage's
// expiry height.
const withdrawalValidityPeriod = 6

type (
	// account represents a renter's ephemeral account on a host.
	account struct {
		// Information related to host communications.
		staticID        modules.AccountID
		staticHostKey   types.SiaPublicKey
		staticSecretKey crypto.SecretKey

		// Money has multiple states in an account, this is all the information
		// we need to understand the current state of the account's balance and
		// pending updates.
		balance            types.Currency
		negativeBalance    types.Currency
		pendingWithdrawals types.Currency
		pendingDeposits    types.Currency

		// Error handling and cooldown tracking.
		consecutiveFailures uint64
		cooldownUntil       time.Time
		recentErr           error

		// Variables to manage a race condition around account creation, where
		// the account must be available in the data structure before it has
		// been synced to disk successfully (to avoid holding a lock on the
		// account manager during a disk fsync). Anyone trying to use the
		// account will need to block on 'staticReady', and then after that is
		// closed needs to check the status of 'externActive', 'false'
		// indicating that account creation failed and the account was deleted.
		//
		// 'externActive' can be accessed freely once 'staticReady' has been
		// closed.
		staticReady  chan struct{}
		externActive bool

		// Utils. The offset refers to the offset within the file that the
		// account uses.
		mu           sync.Mutex
		staticFile   modules.File
		staticOffset int64
		staticRenter *Renter
	}
)

// ProvidePayment takes a stream and various payment details and handles the
// payment by sending and processing payment request and response objects.
// Returns an error in case of failure.
func (a *account) ProvidePayment(stream siamux.Stream, host types.SiaPublicKey, rpc types.Specifier, amount types.Currency, refundAccount modules.AccountID, blockHeight types.BlockHeight) error {
	if rpc == modules.RPCFundAccount && !refundAccount.IsZeroAccount() {
		return errors.New("Refund account is expected to be the zero account when funding an ephemeral account")
	}
	// NOTE: we purposefully do not verify if the account has sufficient funds.
	// Seeing as withdrawals are a blocking action on the host, it is perfectly
	// ok to trigger them from an account with insufficient balance.

	// create a withdrawal message
	msg := newWithdrawalMessage(a.staticID, amount, blockHeight)
	sig := crypto.SignHash(crypto.HashObject(msg), a.staticSecretKey)

	// send PaymentRequest
	err := modules.RPCWrite(stream, modules.PaymentRequest{Type: modules.PayByEphemeralAccount})
	if err != nil {
		return err
	}

	// send PayByEphemeralAccountRequest
	err = modules.RPCWrite(stream, modules.PayByEphemeralAccountRequest{
		Message:   msg,
		Signature: sig,
	})
	if err != nil {
		return err
	}
	return nil
}

// availableBalance returns the amount of money that is available to
// spend. It is calculated by taking into account pending spends and pending
// funds.
func (a *account) availableBalance() types.Currency {
	total := a.balance.Add(a.pendingDeposits)
	if total.Cmp(a.negativeBalance) <= 0 {
		return types.ZeroCurrency
	}
	total = total.Sub(a.negativeBalance)
	if a.pendingWithdrawals.Cmp(total) < 0 {
		return total.Sub(a.pendingWithdrawals)
	}
	return types.ZeroCurrency
}

// managedAvailableBalance returns the amount of money that is available to
// spend. It is calculated by taking into account pending spends and pending
// funds.
func (a *account) managedAvailableBalance() types.Currency {
	a.mu.Lock()
	defer a.mu.Unlock()
	return a.availableBalance()
}

// managedCommitDeposit commits a pending deposit, either after success or
// failure. Depending on the outcome the given amount will be added to the
// balance or not. If the pending delta is zero, and we altered the account
// balance, we update the account.
func (a *account) managedCommitDeposit(amount types.Currency, success bool) {
	a.mu.Lock()
	defer a.mu.Unlock()

	// (no need to sanity check - the implementation of 'Sub' does this for us)
	a.pendingDeposits = a.pendingDeposits.Sub(amount)

	// reflect the successful deposit in the balance field
	if success {
		if amount.Cmp(a.negativeBalance) <= 0 {
			a.negativeBalance = a.negativeBalance.Sub(amount)
		} else {
			amount = amount.Sub(a.negativeBalance)
			a.negativeBalance = types.ZeroCurrency
			a.balance = a.balance.Add(amount)
		}
	}
}

// managedCommitWithdrawal commits a pending withdrawal, either after success or
// failure. Depending on the outcome the given amount will be deducted from the
// balance or not. If the pending delta is zero, and we altered the account
// balance, we update the account.
func (a *account) managedCommitWithdrawal(amount types.Currency, success bool) {
	a.mu.Lock()
	defer a.mu.Unlock()

	// (no need to sanity check - the implementation of 'Sub' does this for us)
	a.pendingWithdrawals = a.pendingWithdrawals.Sub(amount)

	// reflect the successful withdrawal in the balance field
	if success {
		if a.balance.Cmp(amount) >= 0 {
			a.balance = a.balance.Sub(amount)
		} else {
			amount = amount.Sub(a.balance)
			a.balance = types.ZeroCurrency
			a.negativeBalance = a.negativeBalance.Add(amount)
		}
	}
}

// managedOnCooldown returns true if the account is on cooldown and therefore
// unlikely to receive additional funding in the near future.
func (a *account) managedOnCooldown() bool {
	a.mu.Lock()
	defer a.mu.Unlock()
	return a.cooldownUntil.After(time.Now())
}

// managedTrackDeposit keeps track of pending deposits by adding the given
// amount to the 'pendingDeposits' field.
func (a *account) managedTrackDeposit(amount types.Currency) {
	a.mu.Lock()
	defer a.mu.Unlock()
	a.pendingDeposits = a.pendingDeposits.Add(amount)
}

// managedTrackWithdrawal keeps track of pending withdrawals by adding the given
// amount to the 'pendingWithdrawals' field.
func (a *account) managedTrackWithdrawal(amount types.Currency) {
	a.mu.Lock()
	defer a.mu.Unlock()
	a.pendingWithdrawals = a.pendingWithdrawals.Add(amount)
}

// newWithdrawalMessage is a helper function that takes a set of parameters and
// a returns a new WithdrawalMessage.
func newWithdrawalMessage(id modules.AccountID, amount types.Currency, blockHeight types.BlockHeight) modules.WithdrawalMessage {
	expiry := blockHeight + withdrawalValidityPeriod
	var nonce [modules.WithdrawalNonceSize]byte
	fastrand.Read(nonce[:])
	return modules.WithdrawalMessage{
		Account: id,
		Expiry:  expiry,
		Amount:  amount,
		Nonce:   nonce,
	}
}

// managedAccountNeedsRefill will check whether the worker's account needs to be
// refilled. This function will return false if any conditions are met which
// are likely to prevent the refill from being successful.
func (w *worker) managedAccountNeedsRefill() bool {
	// Check if the host version is compatible with accounts.
	cache := w.staticCache()
	if build.VersionCmp(cache.staticHostVersion, minAsyncVersion) < 0 {
		return false
	}
	// Check if the price table is valid.
	if !w.staticPriceTable().staticValid() {
		return false
	}

	// Check if there is a cooldown in place, and check if the balance is low
	// enough to justify a refill.
	w.staticAccount.mu.Lock()
	cooldownUntil := w.staticAccount.cooldownUntil
	balance := w.staticAccount.availableBalance()
	w.staticAccount.mu.Unlock()
	if time.Now().Before(cooldownUntil) {
		return false
	}
	refillAt := w.staticBalanceTarget.Div64(2)
	if balance.Cmp(refillAt) >= 0 {
		return false
	}

	// A refill is needed.
	return true
}

// managedTryRefillAccount will check if the account needs to be refilled
func (w *worker) managedRefillAccount() {
	// the account balance dropped to below half the balance target, refill
	balance := w.staticAccount.managedAvailableBalance()
	amount := w.staticBalanceTarget.Sub(balance)

	// We track that there is a deposit in progress. Because filling an account
	// is an interactive protocol with another machine, we are never sure of the
	// exact moment that the deposit has reached our account. Instead, we track
	// the deposit as a "maybe" until we know for sure that the deposit has
	// either reached the remove machine or failed.
	//
	// At the same time that we track the deposit, we defer a function to check
	// the error on the deposit
	w.staticAccount.managedTrackDeposit(amount)
	var err error
	defer func() {
		// If there was no error, the account should now be full, and will not
		// need to be refilled until the worker has spent up the funds in the
		// account.
		w.staticAccount.managedCommitDeposit(amount, err == nil)
		if err == nil {
			return
		}

		// If the error is not nil, increment the cooldown.
		w.staticAccount.mu.Lock()
		cd := cooldownUntil(w.staticAccount.consecutiveFailures)
		w.staticAccount.cooldownUntil = cd
		w.staticAccount.consecutiveFailures++
		w.staticAccount.recentErr = err
		w.staticAccount.mu.Unlock()

		// Have the threadgroup wake the worker when the account comes off of
		// cooldown.
		w.renter.tg.AfterFunc(cd.Sub(time.Now()), func() {
			w.staticWake()
		})
	}()

	// create a new stream
	var stream siamux.Stream
	stream, err = w.staticNewStream()
	if err != nil {
		err = errors.AddContext(err, "Unable to create a new stream")
		return
	}
	defer func() {
		closeErr := stream.Close()
		if closeErr != nil {
			w.renter.log.Println("ERROR: failed to close stream", closeErr)
		}
	}()

	// write the specifier
	err = modules.RPCWrite(stream, modules.RPCFundAccount)
	if err != nil {
		err = errors.AddContext(err, "could not write fund account specifier")
		return
	}

	// send price table uid
	pt := w.staticPriceTable().staticPriceTable
	err = modules.RPCWrite(stream, pt.UID)
	if err != nil {
		err = errors.AddContext(err, "could not write price table uid")
		return
	}

	// send fund account request
	err = modules.RPCWrite(stream, modules.FundAccountRequest{Account: w.staticAccount.staticID})
	if err != nil {
		err = errors.AddContext(err, "could not write the fund account request")
		return
	}

	// provide payment
	err = w.renter.hostContractor.ProvidePayment(stream, w.staticHostPubKey, modules.RPCFundAccount, amount.Add(pt.FundAccountCost), modules.ZeroAccountID, w.staticCache().staticBlockHeight)
	if err != nil {
		err = errors.AddContext(err, "could not provide payment for the account")
		return
	}

	// receive FundAccountResponse. The response contains a receipt and a
	// signature, which is useful for places where accountability is required,
	// but no accountability is required in this case, so we ignore the
	// response.
	var resp modules.FundAccountResponse
	err = modules.RPCRead(stream, &resp)
	err = errors.AddContext(err, "could not read the account response")

	// TODO: We need to parse the response and check for an error, such as
	// MaxBalanceExceeded. In the specific case of MaxBalanceExceeded, we need
	// to do a balance inquiry and check that the balance is actually high
	// enough.
	//
	// If we are stuck, and the host won't let us get to a good balance level,
	// we need to go on cooldown, this worker is no good. That will happen as
	// long as we return an error.
	//
	// If we are not stuck, and we have enough balance, we can set the error to
	// nil (to prevent entering cooldown) even though it technically failed,
<<<<<<< HEAD
	// because the failure does not indicate problem.
=======
	// because the failure does not indicate a problem.
>>>>>>> 640d545a

	// Wake the worker so that any jobs potentially blocking on getting more
	// money in the account can be activated.
	w.staticWake()
	return
}<|MERGE_RESOLUTION|>--- conflicted
+++ resolved
@@ -337,11 +337,7 @@
 	//
 	// If we are not stuck, and we have enough balance, we can set the error to
 	// nil (to prevent entering cooldown) even though it technically failed,
-<<<<<<< HEAD
-	// because the failure does not indicate problem.
-=======
 	// because the failure does not indicate a problem.
->>>>>>> 640d545a
 
 	// Wake the worker so that any jobs potentially blocking on getting more
 	// money in the account can be activated.
