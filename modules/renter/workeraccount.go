package renter

import (
<<<<<<< HEAD
	"io"
	"net"
=======
	"bytes"
	"fmt"
	"io"
	"strings"
>>>>>>> b3ae8dd7
	"sync"
	"sync/atomic"
	"time"

	"gitlab.com/NebulousLabs/Sia/build"
	"gitlab.com/NebulousLabs/Sia/crypto"
	"gitlab.com/NebulousLabs/Sia/modules"
	"gitlab.com/NebulousLabs/Sia/types"

	"gitlab.com/NebulousLabs/errors"
	"gitlab.com/NebulousLabs/fastrand"
)

const (
	// withdrawalValidityPeriod defines the period (in blocks) a withdrawal message
	// remains spendable after it has been created. Together with the current block
	// height at time of creation, this period makes up the WithdrawalMessage's
	// expiry height.
	withdrawalValidityPeriod = 6

	// fundAccountGougingPercentageThreshold is the percentage threshold, in
	// relation to the allowance, at which we consider the cost of funding an
	// account to be too expensive. E.g. the cost of funding the account as many
	// times as necessary to spend the total allowance should never exceed 1% of
	// the total allowance.
	fundAccountGougingPercentageThreshold = .01
)

var (
	// accountIdleCheckFrequency establishes how frequently the sync function
	// should check whether the worker is idle. A relatively high frequency is
	// okay, because this function only runs while the worker is frozen and
	// expecting to perform an expensive sync operation.
	accountIdleCheckFrequency = build.Select(build.Var{
		Dev:      time.Second * 4,
		Standard: time.Second * 5,
		Testing:  time.Second * 3,
	}).(time.Duration)

	// accountSyncRandWaitMilliseconds defines the number of random milliseconds
	// that are added to the wait time. Randomness is used to ensure that
	// workers are not all syncing at the same time - the sync operation freezes
	// workers. This number should be larger than the expected amount of time a
	// worker will be frozen multiplied by the total number of workers.
	accountSyncRandWaitMilliseconds = build.Select(build.Var{
		Dev:      int(1e3 * 60),          // 1 minute
		Standard: int(3 * 1e3 * 60 * 60), // 3 hours
		Testing:  int(1e3 * 15),          // 15 seconds - needs to be long even in testing
	}).(int)

	// accountSyncMinWaitTime defines the minimum amount of time that a worker
	// will wait between performing sync checks. This should be a large number,
	// on the order of the amount of time a worker is expected to be frozen
	// multiplied by the total number of workers.
	accountSyncMinWaitTime = build.Select(build.Var{
		Dev:      time.Minute,
		Standard: 60 * time.Minute, // 1 hour
		Testing:  10 * time.Second, // needs to be long even in testing
	}).(time.Duration)

	// accountIdleMaxWait defines the max amount of time that the worker will
	// wait to reach an idle state before firing a build.Critical and giving up
	// on becoming idle. Generally this will indicate that somewhere in the
	// worker code there is a job that is not timing out correctly.
	accountIdleMaxWait = build.Select(build.Var{
		Dev:      10 * time.Minute,
		Standard: 40 * time.Minute,
		Testing:  20 * time.Second, // needs to be long even in testing
	}).(time.Duration)
)

type (
	// account represents a renter's ephemeral account on a host.
	account struct {
		// Information related to host communications.
		staticID        modules.AccountID
		staticHostKey   types.SiaPublicKey
		staticSecretKey crypto.SecretKey

		// Money has multiple states in an account, this is all the information
		// we need to understand the current state of the account's balance and
		// pending updates.
		balance            types.Currency
		negativeBalance    types.Currency
		pendingWithdrawals types.Currency
		pendingDeposits    types.Currency

		// Error handling and cooldown tracking.
		consecutiveFailures uint64
		cooldownUntil       time.Time
		recentErr           error
		recentErrTime       time.Time

		// syncAt defines what time the renter should be syncing the account to
		// the host.
		syncAt time.Time

		// Variables to manage a race condition around account creation, where
		// the account must be available in the data structure before it has
		// been synced to disk successfully (to avoid holding a lock on the
		// account manager during a disk fsync). Anyone trying to use the
		// account will need to block on 'staticReady', and then after that is
		// closed needs to check the status of 'externActive', 'false'
		// indicating that account creation failed and the account was deleted.
		//
		// 'externActive' can be accessed freely once 'staticReady' has been
		// closed.
		staticReady  chan struct{}
		externActive bool

		// Utils. The offset refers to the offset within the file that the
		// account uses.
		mu           sync.Mutex
		staticFile   modules.File
		staticOffset int64
		staticRenter *Renter
	}
)

// ProvidePayment takes a stream and various payment details and handles the
// payment by sending and processing payment request and response objects.
// Returns an error in case of failure.
<<<<<<< HEAD
=======
//
// Note that this implementation does not 'Read' from the stream. This allows
// the caller to pass in a buffer if he so pleases in order to optimise the
// amount of writes on the actual stream.
>>>>>>> b3ae8dd7
func (a *account) ProvidePayment(stream io.ReadWriter, host types.SiaPublicKey, rpc types.Specifier, amount types.Currency, refundAccount modules.AccountID, blockHeight types.BlockHeight) error {
	if rpc == modules.RPCFundAccount && !refundAccount.IsZeroAccount() {
		return errors.New("Refund account is expected to be the zero account when funding an ephemeral account")
	}
	// NOTE: we purposefully do not verify if the account has sufficient funds.
	// Seeing as withdrawals are a blocking action on the host, it is perfectly
	// ok to trigger them from an account with insufficient balance.

	// create a withdrawal message
	msg := newWithdrawalMessage(a.staticID, amount, blockHeight)
	sig := crypto.SignHash(crypto.HashObject(msg), a.staticSecretKey)

	// send PaymentRequest
	err := modules.RPCWrite(stream, modules.PaymentRequest{Type: modules.PayByEphemeralAccount})
	if err != nil {
		return err
	}

	// send PayByEphemeralAccountRequest
	err = modules.RPCWrite(stream, modules.PayByEphemeralAccountRequest{
		Message:   msg,
		Signature: sig,
	})
	if err != nil {
		return err
	}

	return nil
}

// availableBalance returns the amount of money that is available to
// spend. It is calculated by taking into account pending spends and pending
// funds.
func (a *account) availableBalance() types.Currency {
	total := a.balance.Add(a.pendingDeposits)
	if total.Cmp(a.negativeBalance) <= 0 {
		return types.ZeroCurrency
	}
	total = total.Sub(a.negativeBalance)
	if a.pendingWithdrawals.Cmp(total) < 0 {
		return total.Sub(a.pendingWithdrawals)
	}
	return types.ZeroCurrency
}

// callNeedsToSync returns whether or not the account needs to sync to the host.
func (a *account) callNeedsToSync() bool {
	a.mu.Lock()
	defer a.mu.Unlock()
	return a.syncAt.Before(time.Now())
}

// callSetSyncAt will update the syncAt time for the account.
func (a *account) callSetSyncAt(newSyncAt time.Time) {
	a.mu.Lock()
	a.syncAt = newSyncAt
	a.mu.Unlock()
}

// managedAvailableBalance returns the amount of money that is available to
// spend. It is calculated by taking into account pending spends and pending
// funds.
func (a *account) managedAvailableBalance() types.Currency {
	a.mu.Lock()
	defer a.mu.Unlock()
	return a.availableBalance()
}

// managedMaxExpectedBalance returns the max amount of money that this
// account is expected to contain after the renter has shut down.
func (a *account) managedMaxExpectedBalance() types.Currency {
	a.mu.Lock()
	defer a.mu.Unlock()
	return a.maxExpectedBalance()
}

// maxExpectedBalance returns the max amount of money that this account is
// expected to contain after the renter has shut down.
func (a *account) maxExpectedBalance() types.Currency {
	// NOTE: negativeBalance will never be larger than the sum of the pending
	// deposits. If that does happen, this will build.Critical which indicates
	// that something is incorrect within the worker's internal accounting.
	return a.balance.Add(a.pendingDeposits).Sub(a.negativeBalance)
}

// managedMinExpectedBalance returns the min amount of money that this
// account is expected to contain after the renter has shut down.
func (a *account) managedMinExpectedBalance() types.Currency {
	a.mu.Lock()
	defer a.mu.Unlock()
	return a.minExpectedBalance()
}

// minExpectedBalance returns the min amount of money that this account is
// expected to contain after the renter has shut down.
func (a *account) minExpectedBalance() types.Currency {
	// subtract the negative balance
	balance := a.balance
	if balance.Cmp(a.negativeBalance) <= 0 {
		return types.ZeroCurrency
	}
	balance = balance.Sub(a.negativeBalance)

	// subtract all pending withdrawals
	if balance.Cmp(a.pendingWithdrawals) <= 0 {
		return types.ZeroCurrency
	}
	balance = balance.Sub(a.pendingWithdrawals)
	return balance
}

// managedCommitDeposit commits a pending deposit, either after success or
// failure. Depending on the outcome the given amount will be added to the
// balance or not. If the pending delta is zero, and we altered the account
// balance, we update the account.
func (a *account) managedCommitDeposit(amount types.Currency, success bool) {
	a.mu.Lock()
	defer a.mu.Unlock()

	// (no need to sanity check - the implementation of 'Sub' does this for us)
	a.pendingDeposits = a.pendingDeposits.Sub(amount)

	// reflect the successful deposit in the balance field
	if success {
		if amount.Cmp(a.negativeBalance) <= 0 {
			a.negativeBalance = a.negativeBalance.Sub(amount)
		} else {
			amount = amount.Sub(a.negativeBalance)
			a.negativeBalance = types.ZeroCurrency
			a.balance = a.balance.Add(amount)
		}
	}
}

// managedCommitWithdrawal commits a pending withdrawal, either after success or
// failure. Depending on the outcome the given amount will be deducted from the
// balance or not. If the pending delta is zero, and we altered the account
// balance, we update the account.
func (a *account) managedCommitWithdrawal(amount types.Currency, success bool) {
	a.mu.Lock()
	defer a.mu.Unlock()

	// (no need to sanity check - the implementation of 'Sub' does this for us)
	a.pendingWithdrawals = a.pendingWithdrawals.Sub(amount)

	// reflect the successful withdrawal in the balance field
	if success {
		if a.balance.Cmp(amount) >= 0 {
			a.balance = a.balance.Sub(amount)
		} else {
			amount = amount.Sub(a.balance)
			a.balance = types.ZeroCurrency
			a.negativeBalance = a.negativeBalance.Add(amount)
		}
	}
}

// managedOnCooldown returns true if the account is on cooldown and therefore
// unlikely to receive additional funding in the near future.
func (a *account) managedOnCooldown() bool {
	a.mu.Lock()
	defer a.mu.Unlock()
	return a.cooldownUntil.After(time.Now())
}

// managedResetBalance sets the given balance and resets the account's balance
// delta state variables. This happens when we have performanced a balance
// inquiry on the host and we decide to trust his version of the balance.
func (a *account) managedResetBalance(balance types.Currency) {
	a.mu.Lock()
	defer a.mu.Unlock()
	a.balance = balance
	a.pendingDeposits = types.ZeroCurrency
	a.pendingWithdrawals = types.ZeroCurrency
	a.negativeBalance = types.ZeroCurrency
}

// managedStatus returns the status of the account
func (a *account) managedStatus() modules.WorkerAccountStatus {
	a.mu.Lock()
	defer a.mu.Unlock()

	var recentErrStr string
	if a.recentErr != nil {
		recentErrStr = a.recentErr.Error()
	}

	return modules.WorkerAccountStatus{
		AvailableBalance: a.availableBalance(),
		NegativeBalance:  a.negativeBalance,

		Funded: !a.availableBalance().IsZero(),

		OnCoolDown:          a.cooldownUntil.After(time.Now()),
		OnCoolDownUntil:     a.cooldownUntil,
		ConsecutiveFailures: a.consecutiveFailures,

		RecentErr:     recentErrStr,
		RecentErrTime: a.recentErrTime,
	}
}

// managedTrackDeposit keeps track of pending deposits by adding the given
// amount to the 'pendingDeposits' field.
func (a *account) managedTrackDeposit(amount types.Currency) {
	a.mu.Lock()
	defer a.mu.Unlock()
	a.pendingDeposits = a.pendingDeposits.Add(amount)
}

// managedTrackWithdrawal keeps track of pending withdrawals by adding the given
// amount to the 'pendingWithdrawals' field.
func (a *account) managedTrackWithdrawal(amount types.Currency) {
	a.mu.Lock()
	defer a.mu.Unlock()
	a.pendingWithdrawals = a.pendingWithdrawals.Add(amount)
}

// newWithdrawalMessage is a helper function that takes a set of parameters and
// a returns a new WithdrawalMessage.
func newWithdrawalMessage(id modules.AccountID, amount types.Currency, blockHeight types.BlockHeight) modules.WithdrawalMessage {
	expiry := blockHeight + withdrawalValidityPeriod
	var nonce [modules.WithdrawalNonceSize]byte
	fastrand.Read(nonce[:])
	return modules.WithdrawalMessage{
		Account: id,
		Expiry:  expiry,
		Amount:  amount,
		Nonce:   nonce,
	}
}

// managedAccountNeedsRefill will check whether the worker's account needs to be
// refilled. This function will return false if any conditions are met which
// are likely to prevent the refill from being successful.
func (w *worker) managedAccountNeedsRefill() bool {
	// Check if the host version is compatible with accounts.
	cache := w.staticCache()
	if build.VersionCmp(cache.staticHostVersion, minAsyncVersion) < 0 {
		return false
	}
	// Check if the price table is valid.
	if !w.staticPriceTable().staticValid() {
		return false
	}
	// Check if the account is synced.
	if w.managedNeedsToSyncAccountToHost() {
		return false
	}

	// Check if there is a cooldown in place, and check if the balance is low
	// enough to justify a refill.
	w.staticAccount.mu.Lock()
	cooldownUntil := w.staticAccount.cooldownUntil
	balance := w.staticAccount.availableBalance()
	w.staticAccount.mu.Unlock()
	if time.Now().Before(cooldownUntil) {
		return false
	}
	refillAt := w.staticBalanceTarget.Div64(2)
	if balance.Cmp(refillAt) >= 0 {
		return false
	}

	// A refill is needed.
	return true
}

// managedRefillAccount will refill the account if it needs to be refilled
func (w *worker) managedRefillAccount() {
	if w.renter.deps.Disrupt("DisableFunding") {
		return // don't refill account
	}
	// The account balance dropped to below half the balance target, refill. Use
	// the max expected balance when refilling to avoid exceeding any host
	// maximums.
	balance := w.staticAccount.managedMaxExpectedBalance()
	amount := w.staticBalanceTarget.Sub(balance)

	// We track that there is a deposit in progress. Because filling an account
	// is an interactive protocol with another machine, we are never sure of the
	// exact moment that the deposit has reached our account. Instead, we track
	// the deposit as a "maybe" until we know for sure that the deposit has
	// either reached the remote machine or failed.
	//
	// At the same time that we track the deposit, we defer a function to check
	// the error on the deposit
	w.staticAccount.managedTrackDeposit(amount)
	var err error
	defer func() {
		// If there was no error, the account should now be full, and will not
		// need to be refilled until the worker has spent up the funds in the
		// account.
		w.staticAccount.managedCommitDeposit(amount, err == nil)
		if err == nil {
			return
		}

		// If the error is not nil, increment the cooldown.
		w.staticAccount.mu.Lock()
		cd := cooldownUntil(w.staticAccount.consecutiveFailures)
		w.staticAccount.cooldownUntil = cd
		w.staticAccount.consecutiveFailures++
		w.staticAccount.recentErr = err
		w.staticAccount.recentErrTime = time.Now()
		w.staticAccount.mu.Unlock()

		// If the error could be caused by a revision number mismatch,
		// signal it by setting the flag.
		if errCausedByRevisionMismatch(err) {
			w.staticSetSuspectRevisionMismatch()
			w.staticWake()
		}

		// Have the threadgroup wake the worker when the account comes off of
		// cooldown.
		w.renter.tg.AfterFunc(cd.Sub(time.Now()), func() {
			w.staticWake()
		})
	}()

	// check the current price table for gouging errors
	err = checkFundAccountGouging(w.staticPriceTable().staticPriceTable, w.staticCache().staticRenterAllowance, w.staticBalanceTarget)
	if err != nil {
		return
	}

	// create a new stream
	var stream net.Conn
	stream, err = w.staticNewStream()
	if err != nil {
		err = errors.AddContext(err, "Unable to create a new stream")
		return
	}
	defer func() {
		closeErr := stream.Close()
		if closeErr != nil {
			w.renter.log.Println("ERROR: failed to close stream", closeErr)
		}
	}()

	// prepare a buffer so we can optimize our writes
	buffer := bytes.NewBuffer(nil)

	// write the specifier
	err = modules.RPCWrite(buffer, modules.RPCFundAccount)
	if err != nil {
		err = errors.AddContext(err, "could not write fund account specifier")
		return
	}

	// send price table uid
	pt := w.staticPriceTable().staticPriceTable
	err = modules.RPCWrite(buffer, pt.UID)
	if err != nil {
		err = errors.AddContext(err, "could not write price table uid")
		return
	}

	// send fund account request
	err = modules.RPCWrite(buffer, modules.FundAccountRequest{Account: w.staticAccount.staticID})
	if err != nil {
		err = errors.AddContext(err, "could not write the fund account request")
		return
	}

	// write contents of the buffer to the stream
	_, err = stream.Write(buffer.Bytes())
	if err != nil {
		err = errors.AddContext(err, "could not write the buffer contents")
		return
	}

	// provide payment
	err = w.renter.hostContractor.ProvidePayment(stream, w.staticHostPubKey, modules.RPCFundAccount, amount.Add(pt.FundAccountCost), modules.ZeroAccountID, w.staticCache().staticBlockHeight)
	if err != nil && strings.Contains(err.Error(), "balance exceeded") {
		// The host reporting that the balance has been exceeded suggests that
		// the host believes that we have more money than we believe that we
		// have.
		if !w.renter.deps.Disrupt("DisableCriticalOnMaxBalance") {
			// Log a critical as this is very unlikely to happen due to the
			// order of events in the worker loop, seeing as we just synced our
			// account balance with the host if that was necessary
			w.renter.log.Critical("worker account refill failed with a max balance - are the host max balance settings lower than the threshold balance?")
		}
		w.staticAccount.mu.Lock()
		w.staticAccount.syncAt = time.Time{}
		w.staticAccount.mu.Unlock()
	}
	if err != nil {
		err = errors.AddContext(err, "could not provide payment for the account")
		return
	}

	// receive FundAccountResponse. The response contains a receipt and a
	// signature, which is useful for places where accountability is required,
	// but no accountability is required in this case, so we ignore the
	// response.
	var resp modules.FundAccountResponse
	err = modules.RPCRead(stream, &resp)
	if err != nil {
		err = errors.AddContext(err, "could not read the account response")
	}

	// TODO: We need to parse the response and check for an error, such as
	// MaxBalanceExceeded. In the specific case of MaxBalanceExceeded, we need
	// to do a balance inquiry and check that the balance is actually high
	// enough.
	//
	// If we are stuck, and the host won't let us get to a good balance level,
	// we need to go on cooldown, this worker is no good. That will happen as
	// long as we return an error.
	//
	// If we are not stuck, and we have enough balance, we can set the error to
	// nil (to prevent entering cooldown) even though it technically failed,
	// because the failure does not indicate a problem.

	// Wake the worker so that any jobs potentially blocking on getting more
	// money in the account can be activated.
	w.staticWake()
	return
}

// externSyncAccountBalanceToHost is executed before the worker loop and
// corrects the account balance in case of an unclean renter shutdown. It does
// so by performing the AccountBalanceRPC and resetting the account to the
// balance communicated by the host. This only happens if our account balance is
// zero, which indicates an unclean shutdown.
//
// NOTE: it is important this function is only used when the worker has no
// in-progress jobs, neither serial nor async, to ensure the account balance
// sync does not leave the account in an undesired state. The worker should not
// be launching new jobs while this function is running. To achieve this, we
// ensure that this thread is only run from the primary work loop, which is also
// the only thread that is allowed to launch jobs. As long as this function is
// only called by that thread, and no other thread launches jobs, this function
// is threadsafe.
func (w *worker) externSyncAccountBalanceToHost() {
	// Spin/block until the worker has no jobs in motion. This should only be
	// called from the primary loop of the worker, meaning that no new jobs will
	// be launched while we spin.
	isIdle := func() bool {
		sls := w.staticLoopState
		a := atomic.LoadUint64(&sls.atomicSerialJobRunning) == 0
		b := atomic.LoadUint64(&sls.atomicAsyncJobsRunning) == 0
		return a && b
	}
	start := time.Now()
	for !isIdle() {
		if time.Since(start) > accountIdleMaxWait {
			w.renter.log.Critical("worker has taken more than 40 minutes to go idle")
			return
		}
		w.renter.tg.Sleep(accountIdleCheckFrequency)
	}
	// Do a check to ensure that the worker is still idle after the function is
	// complete. This should help to catch any situation where the worker is
	// spinning up new jobs, even though it is not supposed to be spinning up
	// newe jobs while it is performing the sync operation.
	defer func() {
		if !isIdle() {
			w.renter.log.Critical("worker appears to be spinning up new jobs during managedSyncAccountBalanceToHost")
		}
	}()

	// Sanity check the account's deltas are zero, indicating there are no
	// in-progress jobs
	w.staticAccount.mu.Lock()
	deltasAreZero := w.staticAccount.negativeBalance.IsZero() &&
		w.staticAccount.pendingDeposits.IsZero() &&
		w.staticAccount.pendingWithdrawals.IsZero()
	w.staticAccount.mu.Unlock()
	if !deltasAreZero {
		build.Critical("managedSyncAccountBalanceToHost is called on a worker with an account that has non-zero deltas, indicating in-progress jobs")
	}

	balance, err := w.staticHostAccountBalance()
	if err != nil {
		w.renter.log.Printf("ERROR: failed to check account balance on host %v failed, err: %v\n", w.staticHostPubKeyStr, err)
		return
	}

	// If our account balance is lower than the balance indicated by the host,
	// we want to sync our balance by resetting it.
	if w.staticAccount.managedAvailableBalance().Cmp(balance) < 0 {
		w.staticAccount.managedResetBalance(balance)
	}

	// Determine how long to wait before attempting to sync again, and then
	// update the syncAt time. There is significant randomness in the waiting
	// because syncing with the host requires freezing up the worker. We do not
	// want to freeze up a large number of workers at once, nor do we want to
	// freeze them frequently.
	waitTime := time.Duration(fastrand.Intn(accountSyncRandWaitMilliseconds)) * time.Millisecond
	waitTime += accountSyncMinWaitTime
	w.staticAccount.callSetSyncAt(time.Now().Add(waitTime))

	// TODO perform a thorough balance comparison to decide whether the drift in
	// the account balance is warranted. If not the host needs to be penalized
	// accordingly. Perform this check at startup and periodically.
}

// managedNeedsToSyncAccountToHost returns true if the renter needs to sync the
// account to the host.
func (w *worker) managedNeedsToSyncAccountToHost() bool {
	// There is no need to sync the account to the host if the worker does not
	// support RHP3.
	if build.VersionCmp(w.staticCache().staticHostVersion, minAsyncVersion) < 0 {
		return false
	}
	return w.staticAccount.callNeedsToSync()
}

// staticHostAccountBalance performs the AccountBalanceRPC on the host
func (w *worker) staticHostAccountBalance() (types.Currency, error) {
	// Sanity check - only one account balance check should be running at a
	// time.
	if !atomic.CompareAndSwapUint64(&w.atomicAccountBalanceCheckRunning, 0, 1) {
		w.renter.log.Critical("account balance is being checked in two threads concurrently")
	}
	defer atomic.StoreUint64(&w.atomicAccountBalanceCheckRunning, 0)

	// Get a stream.
	stream, err := w.staticNewStream()
	if err != nil {
		return types.ZeroCurrency, err
	}
	defer func() {
		if err := stream.Close(); err != nil {
			w.renter.log.Println("ERROR: failed to close stream", err)
		}
	}()

	// write the specifier
	err = modules.RPCWrite(stream, modules.RPCAccountBalance)
	if err != nil {
		return types.ZeroCurrency, err
	}

	// send price table uid
	pt := w.staticPriceTable().staticPriceTable
	err = modules.RPCWrite(stream, pt.UID)
	if err != nil {
		return types.ZeroCurrency, err
	}

	// provide payment
	err = w.renter.hostContractor.ProvidePayment(stream, w.staticHostPubKey, modules.RPCAccountBalance, pt.AccountBalanceCost, w.staticAccount.staticID, w.staticCache().staticBlockHeight)
	if err != nil {
		// If the error could be caused by a revision number mismatch,
		// signal it by setting the flag.
		if errCausedByRevisionMismatch(err) {
			w.staticSetSuspectRevisionMismatch()
			w.staticWake()
		}
		return types.ZeroCurrency, err
	}

	// prepare the request.
	abr := modules.AccountBalanceRequest{Account: w.staticAccount.staticID}
	err = modules.RPCWrite(stream, abr)
	if err != nil {
		return types.ZeroCurrency, err
	}

	// read the response
	var resp modules.AccountBalanceResponse
	err = modules.RPCRead(stream, &resp)
	if err != nil {
		return types.ZeroCurrency, err
	}
	return resp.Balance, nil
}

// checkFundAccountGouging verifies the cost of funding an ephemeral account on
// the host is reasonable, if deemed unreasonable we will block the refill and
// the worker will eventually be put into cooldown.
func checkFundAccountGouging(pt modules.RPCPriceTable, allowance modules.Allowance, targetBalance types.Currency) error {
	// If there is no allowance, price gouging checks have to be disabled,
	// because there is no baseline for understanding what might count as price
	// gouging.
	if allowance.Funds.IsZero() {
		return nil
	}

	// In order to decide whether or not the fund account cost is too expensive,
	// we first calculate how many times we can refill the account, taking into
	// account the refill amount and the cost to effectively fund the account.
	//
	// Note: we divide the target balance by two because more often than not the
	// refill happens the moment we drop below half of the target, this means
	// that we actually refill half the target amount most of the time.
	costOfRefill := targetBalance.Div64(2).Add(pt.FundAccountCost)
	numRefills, err := allowance.Funds.Div(costOfRefill).Uint64()
	if err != nil {
		return errors.AddContext(err, "unable to check fund account gouging, could not calculate the amount of refills")
	}

	// The cost of funding is considered too expensive if the total cost is
	// above a certain % of the allowance.
	totalFundAccountCost := pt.FundAccountCost.Mul64(numRefills)
	if totalFundAccountCost.Cmp(allowance.Funds.MulFloat(fundAccountGougingPercentageThreshold)) > 0 {
		return fmt.Errorf("fund account cost %v is considered too high, the total cost of refilling the account to spend the total allowance exceeds %v%% of the allowance - price gouging protection enabled", pt.FundAccountCost, fundAccountGougingPercentageThreshold)
	}

	return nil
}<|MERGE_RESOLUTION|>--- conflicted
+++ resolved
@@ -1,15 +1,11 @@
 package renter
 
 import (
-<<<<<<< HEAD
-	"io"
-	"net"
-=======
 	"bytes"
 	"fmt"
 	"io"
+	"net"
 	"strings"
->>>>>>> b3ae8dd7
 	"sync"
 	"sync/atomic"
 	"time"
@@ -132,13 +128,10 @@
 // ProvidePayment takes a stream and various payment details and handles the
 // payment by sending and processing payment request and response objects.
 // Returns an error in case of failure.
-<<<<<<< HEAD
-=======
 //
 // Note that this implementation does not 'Read' from the stream. This allows
 // the caller to pass in a buffer if he so pleases in order to optimise the
 // amount of writes on the actual stream.
->>>>>>> b3ae8dd7
 func (a *account) ProvidePayment(stream io.ReadWriter, host types.SiaPublicKey, rpc types.Specifier, amount types.Currency, refundAccount modules.AccountID, blockHeight types.BlockHeight) error {
 	if rpc == modules.RPCFundAccount && !refundAccount.IsZeroAccount() {
 		return errors.New("Refund account is expected to be the zero account when funding an ephemeral account")
