package renter

import (
	"sync"
	"time"

	"gitlab.com/NebulousLabs/Sia/build"
	"gitlab.com/NebulousLabs/Sia/crypto"
	"gitlab.com/NebulousLabs/Sia/modules"
	"gitlab.com/NebulousLabs/Sia/types"

	"gitlab.com/NebulousLabs/errors"
	"gitlab.com/NebulousLabs/fastrand"
	"gitlab.com/NebulousLabs/siamux"
)

// withdrawalValidityPeriod defines the period (in blocks) a withdrawal message
// remains spendable after it has been created. Together with the current block
// height at time of creation, this period makes up the WithdrawalMessage's
// expiry height.
const withdrawalValidityPeriod = 6

type (
	// account represents a renter's ephemeral account on a host.
	account struct {
		// Information related to host communications.
		staticID        modules.AccountID
		staticHostKey   types.SiaPublicKey
		staticSecretKey crypto.SecretKey

		// Money has multiple states in an account, this is all the information
		// we need to understand the current state of the account's balance and
		// pending updates.
		balance            types.Currency
		negativeBalance    types.Currency
		pendingWithdrawals types.Currency
		pendingDeposits    types.Currency

		// Error handling and cooldown tracking.
		consecutiveFailures uint64
		cooldownUntil       time.Time
		recentErr           error

		// Variables to manage a race condition around account creation, where
		// the account must be available in the data structure before it has
		// been synced to disk successfully (to avoid holding a lock on the
		// account manager during a disk fsync). Anyone trying to use the
		// account will need to block on 'staticReady', and then after that is
		// closed needs to check the status of 'externActive', 'false'
		// indicating that account creation failed and the account was deleted.
		//
		// 'externActive' can be accessed freely once 'staticReady' has been
		// closed.
		staticReady  chan struct{}
		externActive bool

		// Utils. The offset refers to the offset within the file that the
		// account uses.
		mu           sync.Mutex
		staticFile   modules.File
		staticOffset int64
		staticRenter *Renter
	}
)

// ProvidePayment takes a stream and various payment details and handles the
// payment by sending and processing payment request and response objects.
// Returns an error in case of failure.
func (a *account) ProvidePayment(stream siamux.Stream, host types.SiaPublicKey, rpc types.Specifier, amount types.Currency, refundAccount modules.AccountID, blockHeight types.BlockHeight) error {
	if rpc == modules.RPCFundAccount && !refundAccount.IsZeroAccount() {
		return errors.New("Refund account is expected to be the zero account when funding an ephemeral account")
	}
	// NOTE: we purposefully do not verify if the account has sufficient funds.
	// Seeing as withdrawals are a blocking action on the host, it is perfectly
	// ok to trigger them from an account with insufficient balance.

	// create a withdrawal message
	msg := newWithdrawalMessage(a.staticID, amount, blockHeight)
	sig := crypto.SignHash(crypto.HashObject(msg), a.staticSecretKey)

	// send PaymentRequest
	err := modules.RPCWrite(stream, modules.PaymentRequest{Type: modules.PayByEphemeralAccount})
	if err != nil {
		return err
	}

	// send PayByEphemeralAccountRequest
	err = modules.RPCWrite(stream, modules.PayByEphemeralAccountRequest{
		Message:   msg,
		Signature: sig,
	})
	if err != nil {
		return err
	}
	return nil
}

// availableBalance returns the amount of money that is available to
// spend. It is calculated by taking into account pending spends and pending
// funds.
func (a *account) availableBalance() types.Currency {
	total := a.balance.Add(a.pendingDeposits)
	if total.Cmp(a.negativeBalance) <= 0 {
		return types.ZeroCurrency
	}
	total = total.Sub(a.negativeBalance)
	if a.pendingWithdrawals.Cmp(total) < 0 {
		return total.Sub(a.pendingWithdrawals)
	}
	return types.ZeroCurrency
}

// managedAvailableBalance returns the amount of money that is available to
// spend. It is calculated by taking into account pending spends and pending
// funds.
func (a *account) managedAvailableBalance() types.Currency {
	a.mu.Lock()
	defer a.mu.Unlock()
	return a.availableBalance()
}

// managedCommitDeposit commits a pending deposit, either after success or
// failure. Depending on the outcome the given amount will be added to the
// balance or not. If the pending delta is zero, and we altered the account
// balance, we update the account.
func (a *account) managedCommitDeposit(amount types.Currency, success bool) {
	a.mu.Lock()
	defer a.mu.Unlock()

	// (no need to sanity check - the implementation of 'Sub' does this for us)
	a.pendingDeposits = a.pendingDeposits.Sub(amount)

	// reflect the successful deposit in the balance field
	if success {
		if amount.Cmp(a.negativeBalance) <= 0 {
			a.negativeBalance = a.negativeBalance.Sub(amount)
		} else {
			amount = amount.Sub(a.negativeBalance)
			a.negativeBalance = types.ZeroCurrency
			a.balance = a.balance.Add(amount)
		}
	}
}

// managedCommitWithdrawal commits a pending withdrawal, either after success or
// failure. Depending on the outcome the given amount will be deducted from the
// balance or not. If the pending delta is zero, and we altered the account
// balance, we update the account.
func (a *account) managedCommitWithdrawal(amount types.Currency, success bool) {
	a.mu.Lock()
	defer a.mu.Unlock()

	// (no need to sanity check - the implementation of 'Sub' does this for us)
	a.pendingWithdrawals = a.pendingWithdrawals.Sub(amount)

	// reflect the successful withdrawal in the balance field
	if success {
		if a.balance.Cmp(amount) >= 0 {
			a.balance = a.balance.Sub(amount)
		} else {
			amount = amount.Sub(a.balance)
			a.balance = types.ZeroCurrency
			a.negativeBalance = a.negativeBalance.Add(amount)
		}
	}
}

// managedTrackDeposit keeps track of pending deposits by adding the given
// amount to the 'pendingDeposits' field.
func (a *account) managedTrackDeposit(amount types.Currency) {
	a.mu.Lock()
	defer a.mu.Unlock()
	a.pendingDeposits = a.pendingDeposits.Add(amount)
}

// managedTrackWithdrawal keeps track of pending withdrawals by adding the given
// amount to the 'pendingWithdrawals' field.
func (a *account) managedTrackWithdrawal(amount types.Currency) {
	a.mu.Lock()
	defer a.mu.Unlock()
	a.pendingWithdrawals = a.pendingWithdrawals.Add(amount)
}

// newWithdrawalMessage is a helper function that takes a set of parameters and
// a returns a new WithdrawalMessage.
func newWithdrawalMessage(id modules.AccountID, amount types.Currency, blockHeight types.BlockHeight) modules.WithdrawalMessage {
	expiry := blockHeight + withdrawalValidityPeriod
	var nonce [modules.WithdrawalNonceSize]byte
	fastrand.Read(nonce[:])
	return modules.WithdrawalMessage{
		Account: id,
		Expiry:  expiry,
		Amount:  amount,
		Nonce:   nonce,
	}
}

// managedAccountNeedsRefill will check whether the worker's account needs to be
// refilled. This function will return false if any conditions are met which
// are likely to prevent the refill from being successful.
func (w *worker) managedAccountNeedsRefill() bool {
	// Check if the host version is compatible with accounts.
	cache := w.staticCache()
	if build.VersionCmp(cache.staticHostVersion, minAsyncVersion) < 0 {
		return false
	}
	// Check if the price table is valid.
	if !w.staticPriceTable().staticValid() {
		return false
	}

	// Check if there is a cooldown in place, and check if the balance is low
	// enough to justify a refill.
	w.staticAccount.mu.Lock()
	cooldownUntil := w.staticAccount.cooldownUntil
	balance := w.staticAccount.availableBalance()
	w.staticAccount.mu.Unlock()
	if time.Now().Before(cooldownUntil) {
		return false
	}
	refillAt := w.staticBalanceTarget.Div64(2)
	if balance.Cmp(refillAt) >= 0 {
		return false
	}

	// A refill is needed.
	return true
}

<<<<<<< HEAD
// managedTryRefillAccount will check if the account needs to be refilled
=======
// managedRefillAccount will refill the account if it needs to be refilled
>>>>>>> a6b6d49a
func (w *worker) managedRefillAccount() {
	// the account balance dropped to below half the balance target, refill
	balance := w.staticAccount.managedAvailableBalance()
	amount := w.staticBalanceTarget.Sub(balance)

	// We track that there is a deposit in progress. Because filling an account
	// is an interactive protocol with another machine, we are never sure of the
	// exact moment that the deposit has reached our account. Instead, we track
	// the deposit as a "maybe" until we know for sure that the deposit has
	// either reached the remove machine or failed.
	//
	// At the same time that we track the deposit, we defer a function to check
	// the error on the deposit
	w.staticAccount.managedTrackDeposit(amount)
	var err error
	defer func() {
		// If there was no error, the account should now be full, and will not
		// need to be refilled until the worker has spent up the funds in the
		// account.
		w.staticAccount.managedCommitDeposit(amount, err == nil)
		if err == nil {
			return
		}

		// If the error is not nil, increment the cooldown.
		w.staticAccount.mu.Lock()
		cd := cooldownUntil(w.staticAccount.consecutiveFailures)
		w.staticAccount.cooldownUntil = cd
		w.staticAccount.consecutiveFailures++
		w.staticAccount.recentErr = err
		w.staticAccount.mu.Unlock()

		// Have the threadgroup wake the worker when the account comes off of
		// cooldown.
		w.renter.tg.AfterFunc(cd.Sub(time.Now()), func() {
			w.staticWake()
		})
	}()

	// create a new stream
	var stream siamux.Stream
	stream, err = w.staticNewStream()
	if err != nil {
		err = errors.AddContext(err, "Unable to create a new stream")
		return
	}
	defer func() {
		closeErr := stream.Close()
		if closeErr != nil {
			w.renter.log.Println("ERROR: failed to close stream", closeErr)
		}
	}()

	// write the specifier
	err = modules.RPCWrite(stream, modules.RPCFundAccount)
	if err != nil {
		err = errors.AddContext(err, "could not write fund account specifier")
		return
	}

	// send price table uid
	pt := w.staticPriceTable().staticPriceTable
	err = modules.RPCWrite(stream, pt.UID)
	if err != nil {
		err = errors.AddContext(err, "could not write price table uid")
		return
	}

	// send fund account request
	err = modules.RPCWrite(stream, modules.FundAccountRequest{Account: w.staticAccount.staticID})
	if err != nil {
		err = errors.AddContext(err, "could not write the fund account request")
		return
	}

	// provide payment
	err = w.renter.hostContractor.ProvidePayment(stream, w.staticHostPubKey, modules.RPCFundAccount, amount.Add(pt.FundAccountCost), modules.ZeroAccountID, w.staticCache().staticBlockHeight)
	if err != nil {
		err = errors.AddContext(err, "could not provide payment for the account")
		return
	}

	// receive FundAccountResponse. The response contains a receipt and a
	// signature, which is useful for places where accountability is required,
	// but no accountability is required in this case, so we ignore the
	// response.
	var resp modules.FundAccountResponse
	err = modules.RPCRead(stream, &resp)
	err = errors.AddContext(err, "could not read the account response")
	return
}<|MERGE_RESOLUTION|>--- conflicted
+++ resolved
@@ -227,11 +227,7 @@
 	return true
 }
 
-<<<<<<< HEAD
-// managedTryRefillAccount will check if the account needs to be refilled
-=======
 // managedRefillAccount will refill the account if it needs to be refilled
->>>>>>> a6b6d49a
 func (w *worker) managedRefillAccount() {
 	// the account balance dropped to below half the balance target, refill
 	balance := w.staticAccount.managedAvailableBalance()
