--- conflicted
+++ resolved
@@ -7,11 +7,7 @@
 	"gitlab.com/NebulousLabs/Sia/crypto"
 	"gitlab.com/NebulousLabs/Sia/modules"
 	"gitlab.com/NebulousLabs/Sia/types"
-<<<<<<< HEAD
 	"gitlab.com/NebulousLabs/encoding"
-	"gitlab.com/NebulousLabs/errors"
-=======
->>>>>>> faabbb7f
 	"gitlab.com/NebulousLabs/fastrand"
 )
 
@@ -35,17 +31,6 @@
 	}()
 	w := wt.worker
 
-	// wait until the worker has a valid price table
-	err = build.Retry(100, 100*time.Millisecond, func() error {
-		if !w.staticPriceTable().staticValid() {
-			return errors.New("worker has no price table")
-		}
-		return nil
-	})
-	if err != nil {
-		t.Fatal(err)
-	}
-
 	// manually corrupt the price table's host blockheight
 	wpt := w.staticPriceTable()
 	hbh := wpt.staticPriceTable.HostBlockHeight // save host blockheight
@@ -57,7 +42,6 @@
 	pt.HostBlockHeight += 1e3
 
 	wptc := new(workerPriceTable)
-	wptc.staticConsecutiveFailures = wpt.staticConsecutiveFailures
 	wptc.staticExpiryTime = wpt.staticExpiryTime
 	wptc.staticUpdateTime = wpt.staticUpdateTime
 	wptc.staticPriceTable = pt
@@ -68,7 +52,9 @@
 	pb.AddHasSectorInstruction(crypto.Hash{})
 	p, data := pb.Program()
 	cost, _, _ := pb.Cost(true)
-	ulBandwidth, dlBandwidth := new(jobHasSector).callExpectedBandwidth()
+	jhs := new(jobHasSector)
+	jhs.staticSectors = []crypto.Hash{{1, 2, 3}}
+	ulBandwidth, dlBandwidth := jhs.callExpectedBandwidth()
 	bandwidthCost := modules.MDMBandwidthCost(pt, ulBandwidth, dlBandwidth)
 	cost = cost.Add(bandwidthCost)
 
@@ -87,7 +73,6 @@
 	pt.HostBlockHeight = hbh
 
 	wptc = new(workerPriceTable)
-	wptc.staticConsecutiveFailures = wpt.staticConsecutiveFailures
 	wptc.staticExpiryTime = wpt.staticExpiryTime
 	wptc.staticUpdateTime = wpt.staticUpdateTime
 	wptc.staticPriceTable = pt
