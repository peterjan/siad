--- conflicted
+++ resolved
@@ -468,10 +468,9 @@
 	}
 }
 
-<<<<<<< HEAD
-// TestRefCounter_StartUpdate tests that the StartUpdate method respects the
+// TestRefCounterStartUpdate tests that the StartUpdate method respects the
 // timeout limits set for it.
-func TestRefCounter_StartUpdate(t *testing.T) {
+func TestRefCounterStartUpdate(t *testing.T) {
 	if testing.Short() {
 		t.SkipNow()
 	}
@@ -505,12 +504,8 @@
 	}
 }
 
-// TestRefCounter_Swap tests that the Swap method results in correct values
-func TestRefCounter_Swap(t *testing.T) {
-=======
 // TestRefCounterSwap tests that the Swap method results in correct values
 func TestRefCounterSwap(t *testing.T) {
->>>>>>> 0a2a5307
 	if testing.Short() {
 		t.SkipNow()
 	}
@@ -741,7 +736,7 @@
 		t.Fatal("Expected ErrInvalidSectorNumber, got:", err)
 	}
 
-	err = rc.StartUpdate()
+	err = rc.StartUpdate(-1)
 	if err != nil {
 		t.Fatal("Failed to initiate an update session:", err)
 	}
