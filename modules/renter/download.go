package renter

// The download code follows a hopefully clean/intuitive flow for getting super
// high and computationally efficient parallelism on downloads. When a download
// is requested, it gets split into its respective chunks (which are downloaded
// individually) and then put into the download heap. The primary purpose of the
// download heap is to keep downloads on standby until there is enough memory
// available to send the downloads off to the workers. The heap is sorted first
// by priority, but then a few other criteria as well.
//
// Some downloads, in particular downloads issued by the repair code, have
// already had their memory allocated. These downloads get to skip the heap and
// go straight for the workers.
//
// When a download is distributed to workers, it is given to every single worker
// without checking whether that worker is appropriate for the download. Each
// worker has their own queue, which is bottlenecked by the fact that a worker
// can only process one item at a time. When the worker gets to a download
// request, it determines whether it is suited for downloading that particular
// file. The criteria it uses include whether or not it has a piece of that
// chunk, how many other workers are currently downloading pieces or have
// completed pieces for that chunk, and finally things like worker latency and
// worker price.
//
// If the worker chooses to download a piece, it will register itself with that
// piece, so that other workers know how many workers are downloading each
// piece. This keeps everything cleanly coordinated and prevents too many
// workers from downloading a given piece, while at the same time you don't need
// a giant messy coordinator tracking everything. If a worker chooses not to
// download a piece, it will add itself to the list of standby workers, so that
// in the event of a failure, the worker can be returned to and used again as a
// backup worker. The worker may also decide that it is not suitable at all (for
// example, if the worker has recently had some consecutive failures, or if the
// worker doesn't have access to a piece of that chunk), in which case it will
// mark itself as unavailable to the chunk.
//
// As workers complete, they will release memory and check on the overall state
// of the chunk. If some workers fail, they will enlist the standby workers to
// pick up the slack.
//
// When the final required piece finishes downloading, the worker who completed
// the final piece will spin up a separate thread to decrypt, decode, and write
// out the download. That thread will then clean up any remaining resources, and
// if this was the final unfinished chunk in the download, it'll mark the
// download as complete.

// The download process has a slightly complicating factor, which is overdrive
// workers. Traditionally, if you need 10 pieces to recover a file, you will use
// 10 workers. But if you have an overdrive of '2', you will actually use 12
// workers, meaning you download 2 more pieces than you need. This means that up
// to two of the workers can be slow or fail and the download can still complete
// quickly. This complicates resource handling, because not all memory can be
// released as soon as a download completes - there may be overdrive workers
// still out fetching the file. To handle this, a catchall 'cleanUp' function is
// used which gets called every time a worker finishes, and every time recovery
// completes. The result is that memory gets cleaned up as required, and no
// overarching coordination is needed between the overdrive workers (who do not
// even know that they are overdrive workers) and the recovery function.

// By default, the download code organizes itself around having maximum possible
// throughput. That is, it is highly parallel, and exploits that parallelism as
// efficiently and effectively as possible. The hostdb does a good of selecting
// for hosts that have good traits, so we can generally assume that every host
// or worker at our disposable is reasonably effective in all dimensions, and
// that the overall selection is generally geared towards the user's
// preferences.
//
// We can leverage the standby workers in each unfinishedDownloadChunk to
// emphasize various traits. For example, if we want to prioritize latency,
// we'll put a filter in the 'managedProcessDownloadChunk' function that has a
// worker go standby instead of accept a chunk if the latency is higher than the
// targeted latency. These filters can target other traits as well, such as
// price and total throughput.

// TODO: One of the biggest requested features for users is to improve the
// latency of the system. The biggest fruit actually doesn't happen here, right
// now the hostdb doesn't discriminate based on latency at all, and simply
// adding some sort of latency scoring will probably be the biggest thing that
// we can do to improve overall file latency.
//
// After we do that, the second most important thing that we can do is enable
// partial downloads. It's hard to have a low latency when to get any data back
// at all you need to download a full 40 MiB. If we can leverage partial
// downloads to drop that to something like 256kb, we'll get much better overall
// latency for small files and for starting video streams.
//
// After both of those, we can leverage worker latency discrimination. We can
// add code to 'managedProcessDownloadChunk' to put a worker on standby
// initially instead of have it grab a piece if the latency of the worker is
// higher than the faster workers. This will prevent the slow workers from
// bottlenecking a chunk that we are trying to download quickly, though it will
// harm overall system throughput because it means that the slower workers will
// idle some of the time.

// TODO: Currently the number of overdrive workers is set to '2' for the first 2
// chunks of any user-initiated download. But really, this should be a parameter
// of downloading that gets set by the user through the API on a per-file basis
// instead of set by default.

// TODO: I tried to write the code such that the transition to true partial
// downloads would be as seamless as possible, but there's a lot of work that
// still needs to be done to make that fully possible. The most disruptive thing
// probably is the place where we call 'Sector' in worker.managedDownload.
// That's going to need to be changed to a partial sector. This is probably
// going to result in downloading that's 64-byte aligned instead of perfectly
// byte-aligned. Further, the encryption and erasure coding may also have
// alignment requirements which interfere with how the call to Sector can work.
// So you need to make sure that in 'managedDownload' you download at least
// enough data to fit the alignment requirements of all 3 steps (download from
// host, encryption, erasure coding). After the logical data has been recovered,
// we slice it to whatever is meant to be written to the underlying
// downloadWriter, that code is going to need to be adjusted as well to slice
// things in the right way.
//
// Overall I don't think it's going to be all that difficult, but it's not
// nearly as clean-cut as some of the other potential extensions that we can do.

// TODO: Right now the whole download will build and send off chunks even if
// there are not enough hosts to download the file, and even if there are not
// enough hosts to download a particular chunk. For the downloads and chunks
// which are doomed from the outset, we can skip some computation by checking
// and failing earlier. Another optimization we can make is to not count a
// worker for a chunk if the worker's contract does not appear in the chunk
// heap.

import (
	"fmt"
	"io"
	"net/http"
	"os"
	"path/filepath"
	"sync"
	"sync/atomic"
	"time"

	"gitlab.com/NebulousLabs/Sia/build"
	"gitlab.com/NebulousLabs/Sia/modules"
	"gitlab.com/NebulousLabs/Sia/modules/renter/siafile"
	"gitlab.com/NebulousLabs/Sia/persist"
	"gitlab.com/NebulousLabs/Sia/types"

	"gitlab.com/NebulousLabs/errors"
)

type (
	// A download is a file download that has been queued by the renter.
	download struct {
		// Data progress variables.
		atomicDataReceived         uint64 // Incremented as data completes, will stop at 100% file progress.
		atomicTotalDataTransferred uint64 // Incremented as data arrives, includes overdrive, contract negotiation, etc.

		// Other progress variables.
		chunksRemaining uint64        // Number of chunks whose downloads are incomplete.
		completeChan    chan struct{} // Closed once the download is complete.
		err             error         // Only set if there was an error which prevented the download from completing.

		// downloadCompleteFunc is a slice of functions which are called when
		// completeChan is closed.
		downloadCompleteFuncs []downloadCompleteFunc

		// Timestamp information.
		endTime         time.Time // Set immediately before closing 'completeChan'.
		staticStartTime time.Time // Set immediately when the download object is created.

		// Basic information about the file.
		destination           downloadDestination
		destinationString     string // The string reported to the user to indicate the download's destination.
		staticDestinationType string // "memory buffer", "http stream", "file", etc.
		staticLength          uint64 // Length to download starting from the offset.
		staticOffset          uint64 // Offset within the file to start the download.
		staticSiaPath         string // The path of the siafile at the time the download started.

		// Retrieval settings for the file.
		staticLatencyTarget time.Duration // In milliseconds. Lower latency results in lower total system throughput.
		staticOverdrive     int           // How many extra pieces to download to prevent slow hosts from being a bottleneck.
		staticPriority      uint64        // Downloads with higher priority will complete first.

		// Utilities.
		log           *persist.Logger // Same log as the renter.
		memoryManager *memoryManager  // Same memoryManager used across the renter.
		mu            sync.Mutex      // Unique to the download object.
	}

	// downloadParams is the set of parameters to use when downloading a file.
	downloadParams struct {
		destination       downloadDestination // The place to write the downloaded data.
		destinationType   string              // "file", "buffer", "http stream", etc.
		destinationString string              // The string to report to the user for the destination.
		file              *siafile.Snapshot   // The file to download.

		latencyTarget time.Duration // Workers above this latency will be automatically put on standby initially.
		length        uint64        // Length of download. Cannot be 0.
		needsMemory   bool          // Whether new memory needs to be allocated to perform the download.
		offset        uint64        // Offset within the file to start the download. Must be less than the total filesize.
		overdrive     int           // How many extra pieces to download to prevent slow hosts from being a bottleneck.
		priority      uint64        // Files with a higher priority will be downloaded first.
	}

	// downloadCompleteFunc is a function called upon completion of the
	// download. It accepts an error as an argument and returns an error. That
	// way it's possible to add custom behavior for failing downloads.
	downloadCompleteFunc func(error) error
)

// managedFail will mark the download as complete, but with the provided error.
// If the download has already failed, the error will be updated to be a
// concatenation of the previous error and the new error.
func (d *download) managedFail(err error) {
	d.mu.Lock()
	defer d.mu.Unlock()

	// If the download is already complete, extend the error.
	complete := d.staticComplete()
	if complete && d.err != nil {
		return
	} else if complete && d.err == nil {
		d.log.Critical("download is marked as completed without error, but then managedFail was called with err:", err)
		return
	}

	// Mark the download as complete and set the error.
	d.err = err
	d.markComplete()
}

// markComplete is a helper method which closes the completeChan and and
// executes the downloadCompleteFuncs. The completeChan should always be closed
// using this method.
func (d *download) markComplete() {
	// Avoid calling markComplete multiple times. In a production build
	// build.Critical won't panic which is fine since we set
	// downloadCompleteFunc to nil after executing them. We still don't want to
	// close the completeChan again though to avoid a crash.
	if d.staticComplete() {
		build.Critical("Can't call markComplete multiple times")
	} else {
		defer close(d.completeChan)
	}
	// Execute the downloadCompleteFuncs before closing the channel. This gives
	// the initiator of the download the nice guarantee that waiting for the
	// completeChan to be closed also means that the downloadCompleteFuncs are
	// done.
	var err error
	for _, f := range d.downloadCompleteFuncs {
		err = errors.Compose(err, f(d.err))
	}
	// Log potential errors.
	if err != nil {
		d.log.Println("Failed to execute at least one downloadCompleteFunc", err)
	}
	// Set downloadCompleteFuncs to nil to avoid executing them multiple times.
	d.downloadCompleteFuncs = nil
}

// onComplete registers a function to be called when the download is completed.
// This can either mean that the download succeeded or failed. The registered
// functions are executed in the same order as they are registered and waiting
// for the download's completeChan to be closed implies that the registered
// functions were executed.
func (d *download) onComplete(f downloadCompleteFunc) {
	select {
	case <-d.completeChan:
		build.Critical("Can't call OnComplete after download is completed")
	default:
	}
	d.downloadCompleteFuncs = append(d.downloadCompleteFuncs, f)
}

// staticComplete is a helper function to indicate whether or not the download
// has completed.
func (d *download) staticComplete() bool {
	select {
	case <-d.completeChan:
		return true
	default:
		return false
	}
}

// Err returns the error encountered by a download, if it exists.
func (d *download) Err() (err error) {
	d.mu.Lock()
	err = d.err
	d.mu.Unlock()
	return err
}

// OnComplete registers a function to be called when the download is completed.
// This can either mean that the download succeeded or failed. The registered
// functions are executed in the same order as they are registered and waiting
// for the download's completeChan to be closed implies that the registered
// functions were executed.
func (d *download) OnComplete(f downloadCompleteFunc) {
	d.mu.Lock()
	defer d.mu.Unlock()
	d.onComplete(f)
}

// Download performs a file download using the passed parameters and blocks
// until the download is finished.
func (r *Renter) Download(p modules.RenterDownloadParameters) error {
	d, err := r.managedDownload(p)
	if err != nil {
		return err
	}
	// Block until the download has completed
	select {
	case <-d.completeChan:
		return d.Err()
	case <-r.tg.StopChan():
		return errors.New("download interrupted by shutdown")
	}
}

// DownloadAsync performs a file download using the passed parameters without
// blocking until the download is finished.
func (r *Renter) DownloadAsync(p modules.RenterDownloadParameters) error {
	_, err := r.managedDownload(p)
	return err
}

// managedDownload performs a file download using the passed parameters and
// returns the download object and an error that indicates if the download
// setup was successful.
func (r *Renter) managedDownload(p modules.RenterDownloadParameters) (*download, error) {
	// Lookup the file associated with the nickname.
	entry, err := r.staticFileSet.Open(p.SiaPath)
	if err != nil {
		return nil, err
	}

	// Validate download parameters.
	isHTTPResp := p.Httpwriter != nil
	if p.Async && isHTTPResp {
		return nil, errors.New("cannot async download to http response")
	}
	if isHTTPResp && p.Destination != "" {
		return nil, errors.New("destination cannot be specified when downloading to http response")
	}
	if !isHTTPResp && p.Destination == "" {
		return nil, errors.New("destination not supplied")
	}
	if p.Destination != "" && !filepath.IsAbs(p.Destination) {
		return nil, errors.New("destination must be an absolute path")
	}
	if p.Offset == entry.Size() && entry.Size() != 0 {
		return nil, errors.New("offset equals filesize")
	}
	// Sentinel: if length == 0, download the entire file.
	if p.Length == 0 {
		if p.Offset > entry.Size() {
			return nil, errors.New("offset cannot be greater than file size")
		}
		p.Length = entry.Size() - p.Offset
	}
	// Check whether offset and length is valid.
	if p.Offset < 0 || p.Offset+p.Length > entry.Size() {
		return nil, fmt.Errorf("offset and length combination invalid, max byte is at index %d", entry.Size()-1)
	}

	// Instantiate the correct downloadWriter implementation.
	var dw downloadDestination
	var destinationType string
	if isHTTPResp {
		dw = newDownloadDestinationWriter(p.Httpwriter)
		destinationType = "http stream"
	} else {
		osFile, err := os.OpenFile(p.Destination, os.O_CREATE|os.O_WRONLY, entry.Mode())
		if err != nil {
			return nil, err
		}
		dw = osFile
		destinationType = "file"
	}

	// If the destination is a httpWriter, we set the Content-Length in the
	// header.
	if isHTTPResp {
		w, ok := p.Httpwriter.(http.ResponseWriter)
		if ok {
			w.Header().Set("Content-Length", fmt.Sprint(p.Length))
		}
	}

	// Create the download object.
	d, err := r.managedNewDownload(downloadParams{
		destination:       dw,
		destinationType:   destinationType,
		destinationString: p.Destination,
		file:              entry.SiaFile.Snapshot(),

		latencyTarget: 25e3 * time.Millisecond, // TODO: high default until full latency support is added.
		length:        p.Length,
		needsMemory:   true,
		offset:        p.Offset,
		overdrive:     3, // TODO: moderate default until full overdrive support is added.
		priority:      5, // TODO: moderate default until full priority support is added.
	})
	if closer, ok := dw.(io.Closer); err != nil && ok {
		// If the destination can be closed we do so.
		return nil, errors.Compose(err, closer.Close())
	} else if err != nil {
		return nil, err
	}

<<<<<<< HEAD
	// Register some cleanup for when the download is done.
	d.OnComplete(func(_ error) error {
		// Update the access time.
		err := entry.SiaFile.UpdateAccessTime()
		// Close the fileEntry.
		err = errors.Compose(err, entry.Close())
		// close the destination if possible.
		if closer, ok := dw.(io.Closer); ok {
			err = errors.Compose(err, closer.Close())
		}
		return err
	})

	// Add the download object to the download queue.
	r.downloadHistoryMu.Lock()
	r.downloadHistory = append(r.downloadHistory, d)
	r.downloadHistoryMu.Unlock()
=======
	// Add the download object to the download history if it's not a stream.
	if destinationType != destinationTypeSeekStream {
		r.downloadHistoryMu.Lock()
		r.downloadHistory = append(r.downloadHistory, d)
		r.downloadHistoryMu.Unlock()
	}
>>>>>>> fded0ebe

	// Return the download object
	return d, nil
}

// managedNewDownload creates and initializes a download based on the provided
// parameters.
func (r *Renter) managedNewDownload(params downloadParams) (*download, error) {
	// Input validation.
	if params.file == nil {
		return nil, errors.New("no file provided when requesting download")
	}
	if params.length < 0 {
		return nil, errors.New("download length must be zero or a positive whole number")
	}
	if params.offset < 0 {
		return nil, errors.New("download offset cannot be a negative number")
	}
	if params.offset+params.length > params.file.Size() {
		return nil, errors.New("download is requesting data past the boundary of the file")
	}

	// Create the download object.
	d := &download{
		completeChan: make(chan struct{}),

		staticStartTime: time.Now(),

		destination:           params.destination,
		destinationString:     params.destinationString,
		staticDestinationType: params.destinationType,
		staticLatencyTarget:   params.latencyTarget,
		staticLength:          params.length,
		staticOffset:          params.offset,
		staticOverdrive:       params.overdrive,
		staticSiaPath:         params.file.SiaPath(),
		staticPriority:        params.priority,

		log:           r.log,
		memoryManager: r.memoryManager,
	}

	// Update the endTime of the download when it's done.
	d.onComplete(func(_ error) error {
		d.endTime = time.Now()
		return nil
	})

	// Determine which chunks to download.
	minChunk, minChunkOffset := params.file.ChunkIndexByOffset(params.offset)
	maxChunk, maxChunkOffset := params.file.ChunkIndexByOffset(params.offset + params.length)
	// If the maxChunkOffset is exactly 0 we need to subtract 1 chunk. e.g. if
	// the chunkSize is 100 bytes and we want to download 100 bytes from offset
	// 0, maxChunk would be 1 and maxChunkOffset would be 0. We want maxChunk
	// to be 0 though since we don't actually need any data from chunk 1.
	if maxChunk > 0 && maxChunkOffset == 0 {
		maxChunk--
	}
	// Make sure the requested chunks are within the boundaries.
	if minChunk == params.file.NumChunks() || maxChunk == params.file.NumChunks() {
		return nil, errors.New("download is requesting a chunk that is past the boundary of the file")
	}

	// For each chunk, assemble a mapping from the contract id to the index of
	// the piece within the chunk that the contract is responsible for.
	chunkMaps := make([]map[string]downloadPieceInfo, maxChunk-minChunk+1)
	for chunkIndex := minChunk; chunkIndex <= maxChunk; chunkIndex++ {
		// Create the map.
		chunkMaps[chunkIndex-minChunk] = make(map[string]downloadPieceInfo)
		// Get the pieces for the chunk.
		pieces, err := params.file.Pieces(uint64(chunkIndex))
		if err != nil {
			return nil, err
		}
		for pieceIndex, pieceSet := range pieces {
			for _, piece := range pieceSet {
				// Sanity check - the same worker should not have two pieces for
				// the same chunk.
				_, exists := chunkMaps[chunkIndex-minChunk][piece.HostPubKey.String()]
				if exists {
					r.log.Println("ERROR: Worker has multiple pieces uploaded for the same chunk.")
				}
				chunkMaps[chunkIndex-minChunk][piece.HostPubKey.String()] = downloadPieceInfo{
					index: uint64(pieceIndex),
					root:  piece.MerkleRoot,
				}
			}
		}
	}

	// Queue the downloads for each chunk.
	writeOffset := int64(0) // where to write a chunk within the download destination.
	d.chunksRemaining += maxChunk - minChunk + 1
	for i := minChunk; i <= maxChunk; i++ {
		udc := &unfinishedDownloadChunk{
			destination: params.destination,
			erasureCode: params.file.ErasureCode(),
			masterKey:   params.file.MasterKey(),

			staticChunkIndex: i,
			staticCacheID:    fmt.Sprintf("%v:%v", d.staticSiaPath, i),
			staticChunkMap:   chunkMaps[i-minChunk],
			staticChunkSize:  params.file.ChunkSize(),
			staticPieceSize:  params.file.PieceSize(),

			// TODO: 25ms is just a guess for a good default. Really, we want to
			// set the latency target such that slower workers will pick up the
			// later chunks, but only if there's a very strong chance that
			// they'll finish before the earlier chunks finish, so that they do
			// no contribute to low latency.
			//
			// TODO: There is some sane minimum latency that should actually be
			// set based on the number of pieces 'n', and the 'n' fastest
			// workers that we have.
			staticLatencyTarget: params.latencyTarget + (25 * time.Duration(i-minChunk)), // Increase target by 25ms per chunk.
			staticNeedsMemory:   params.needsMemory,
			staticPriority:      params.priority,

			completedPieces:   make([]bool, params.file.ErasureCode().NumPieces()),
			physicalChunkData: make([][]byte, params.file.ErasureCode().NumPieces()),
			pieceUsage:        make([]bool, params.file.ErasureCode().NumPieces()),

			download:          d,
			renterFile:        params.file,
			staticStreamCache: r.staticStreamCache,
		}

		// Set the fetchOffset - the offset within the chunk that we start
		// downloading from.
		if i == minChunk {
			udc.staticFetchOffset = minChunkOffset
		} else {
			udc.staticFetchOffset = 0
		}
		// Set the fetchLength - the number of bytes to fetch within the chunk
		// that we start downloading from.
		if i == maxChunk && maxChunkOffset != 0 {
			udc.staticFetchLength = maxChunkOffset - udc.staticFetchOffset
		} else {
			udc.staticFetchLength = params.file.ChunkSize() - udc.staticFetchOffset
		}
		// Set the writeOffset within the destination for where the data should
		// be written.
		udc.staticWriteOffset = writeOffset
		writeOffset += int64(udc.staticFetchLength)

		// TODO: Currently all chunks are given overdrive. This should probably
		// be changed once the hostdb knows how to measure host speed/latency
		// and once we can assign overdrive dynamically.
		udc.staticOverdrive = params.overdrive

		// Add this chunk to the chunk heap, and notify the download loop that
		// there is work to do.
		r.managedAddChunkToDownloadHeap(udc)
		select {
		case r.newDownloads <- struct{}{}:
		default:
		}
	}
	return d, nil
}

// DownloadHistory returns the list of downloads that have been performed. Will
// include downloads that have not yet completed. Downloads will be roughly,
// but not precisely, sorted according to start time.
//
// TODO: Currently the DownloadHistory only contains downloads from this
// session, does not contain downloads that were executed for the purposes of
// repairing, and has no way to clear the download history if it gets long or
// unwieldy. It's not entirely certain which of the missing features are
// actually desirable, please consult core team + app dev community before
// deciding what to implement.
func (r *Renter) DownloadHistory() []modules.DownloadInfo {
	r.downloadHistoryMu.Lock()
	defer r.downloadHistoryMu.Unlock()

	downloads := make([]modules.DownloadInfo, len(r.downloadHistory))
	for i := range r.downloadHistory {
		// Order from most recent to least recent.
		d := r.downloadHistory[len(r.downloadHistory)-i-1]
		d.mu.Lock() // Lock required for d.endTime only.
		downloads[i] = modules.DownloadInfo{
			Destination:     d.destinationString,
			DestinationType: d.staticDestinationType,
			Length:          d.staticLength,
			Offset:          d.staticOffset,
			SiaPath:         d.staticSiaPath,

			Completed:            d.staticComplete(),
			EndTime:              d.endTime,
			Received:             atomic.LoadUint64(&d.atomicDataReceived),
			StartTime:            d.staticStartTime,
			StartTimeUnix:        d.staticStartTime.UnixNano(),
			TotalDataTransferred: atomic.LoadUint64(&d.atomicTotalDataTransferred),
		}
		// Release download lock before calling d.Err(), which will acquire the
		// lock. The error needs to be checked separately because we need to
		// know if it's 'nil' before grabbing the error string.
		d.mu.Unlock()
		if d.Err() != nil {
			downloads[i].Error = d.Err().Error()
		} else {
			downloads[i].Error = ""
		}
	}
	return downloads
}

// ClearDownloadHistory clears the renter's download history inclusive of the
// provided before and after timestamps
//
// TODO: This function can be improved by implementing a binary search, the
// trick will be making the binary search be just as readable while handling
// all the edge cases
func (r *Renter) ClearDownloadHistory(after, before time.Time) error {
	if err := r.tg.Add(); err != nil {
		return err
	}
	defer r.tg.Done()
	r.downloadHistoryMu.Lock()
	defer r.downloadHistoryMu.Unlock()

	// Check to confirm there are downloads to clear
	if len(r.downloadHistory) == 0 {
		return nil
	}

	// Timestamp validation
	if before.Before(after) {
		return errors.New("before timestamp can not be newer then after timestamp")
	}

	// Clear download history if both before and after timestamps are zero values
	if before.Equal(types.EndOfTime) && after.IsZero() {
		r.downloadHistory = r.downloadHistory[:0]
		return nil
	}

	// Find and return downloads that are not within the given range
	withinTimespan := func(t time.Time) bool {
		return (t.After(after) || t.Equal(after)) && (t.Before(before) || t.Equal(before))
	}
	filtered := r.downloadHistory[:0]
	for _, d := range r.downloadHistory {
		if !withinTimespan(d.staticStartTime) {
			filtered = append(filtered, d)
		}
	}
	r.downloadHistory = filtered
	return nil
}<|MERGE_RESOLUTION|>--- conflicted
+++ resolved
@@ -403,7 +403,6 @@
 		return nil, err
 	}
 
-<<<<<<< HEAD
 	// Register some cleanup for when the download is done.
 	d.OnComplete(func(_ error) error {
 		// Update the access time.
@@ -417,18 +416,12 @@
 		return err
 	})
 
-	// Add the download object to the download queue.
-	r.downloadHistoryMu.Lock()
-	r.downloadHistory = append(r.downloadHistory, d)
-	r.downloadHistoryMu.Unlock()
-=======
 	// Add the download object to the download history if it's not a stream.
 	if destinationType != destinationTypeSeekStream {
 		r.downloadHistoryMu.Lock()
 		r.downloadHistory = append(r.downloadHistory, d)
 		r.downloadHistoryMu.Unlock()
 	}
->>>>>>> fded0ebe
 
 	// Return the download object
 	return d, nil
