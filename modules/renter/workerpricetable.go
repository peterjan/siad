--- conflicted
+++ resolved
@@ -9,18 +9,18 @@
 
 	"gitlab.com/NebulousLabs/Sia/build"
 	"gitlab.com/NebulousLabs/Sia/modules"
+	"gitlab.com/NebulousLabs/Sia/types"
 	"gitlab.com/NebulousLabs/errors"
 )
 
 const (
-<<<<<<< HEAD
-	// priceTableHostBlockHeightLeeWay is the amount of leeway we will allow
-	// in the host's blockheight field on the price table. If the host sends us
-	// a block height that's lower than ours by more than the leeway, we will
-	// reject that price table. In the future we might penalize the host for
-	// this, but for the time being we do not.
+	// priceTableHostBlockHeightLeeWay is the amount of leeway we will allow in
+	// the host's blockheight field on the price table. If we are synced we
+	// expect the host to be at most 'priceTableHostBlockHeightLeeWay' blocks
+	// higher or lower than our own block height, if we are not synced we expect
+	// the host's block height to be higher or equal.
 	priceTableHostBlockHeightLeeWay = 3
-=======
+
 	// updatePriceTableGougingPercentageThreshold is the percentage threshold,
 	// in relation to the allowance, at which we consider the cost of updating
 	// the price table to be too expensive. E.g. the cost of updating the price
@@ -32,7 +32,11 @@
 var (
 	// errPriceTableGouging is returned when price gouging is detected
 	errPriceTableGouging = errors.New("price table rejected due to price gouging")
->>>>>>> 4407c7d7
+
+	// errHostBlockHeightNotWithinTolerance is returned when the block height
+	// returned by the host is not within a certain tolerance, the
+	// priceTableHostBlockHeightLeeWay,  of our own block height.
+	errHostBlockHeightNotWithinTolerance = errors.New("host blockheight is not within tolerance, host is unsynced")
 )
 
 type (
@@ -203,23 +207,9 @@
 	// this is necessary because we use the host's block height when making
 	// payments by ephemeral account.
 	cache := w.staticCache()
-	rbh := cache.staticBlockHeight
-	hbh := pt.HostBlockHeight
-	if !cache.staticSynced {
-		// If we are not synced, we only assert that the host blockheight is
-		// equal or greater than ours.
-		if hbh < rbh {
-			err = fmt.Errorf("host blockheight is considered too low, host height: %v renter height: %v", hbh, rbh)
-			return
-		}
-	} else if rbh >= priceTableHostBlockHeightLeeWay {
-		// If we are synced (and if we've passed the underflow check), we assert
-		// the host's block height is within a certain leeway from our own block
-		// height.
-		if hbh < rbh-priceTableHostBlockHeightLeeWay || hbh > rbh+priceTableHostBlockHeightLeeWay {
-			err = fmt.Errorf("host blockheight is considered too far off, host height: %v renter height: %v", hbh, rbh)
-			return
-		}
+	if !hostBlockHeightWithinTolerance(cache.staticSynced, cache.staticBlockHeight, pt.HostBlockHeight) {
+		err = errors.AddContext(errHostBlockHeightNotWithinTolerance, fmt.Sprintf("renter height: %v synced: %v, host height: %v", cache.staticBlockHeight, cache.staticSynced, pt.HostBlockHeight))
+		return
 	}
 
 	// provide payment
@@ -286,4 +276,23 @@
 	}
 
 	return nil
+}
+
+// hostBlockHeightWithinTolerance verfies whether the given host blockheight is
+// within a certain leeway from the given renter block height.
+func hostBlockHeightWithinTolerance(synced bool, renterBlockHeight, hostBlockHeight types.BlockHeight) bool {
+	if !synced {
+		// If we are not synced, we only assert that the host blockheight is
+		// equal or greater than ours.
+		if hostBlockHeight < renterBlockHeight {
+			return false
+		}
+	} else {
+		// If we are synced, we assert the host's block height is within a
+		// certain leeway from our own block height.
+		if hostBlockHeight+priceTableHostBlockHeightLeeWay < renterBlockHeight || hostBlockHeight > renterBlockHeight+priceTableHostBlockHeightLeeWay {
+			return false
+		}
+	}
+	return true
 }