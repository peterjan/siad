package renter

import (
	"encoding/json"
	"fmt"
	"sync/atomic"
	"time"
	"unsafe"

	"gitlab.com/NebulousLabs/Sia/build"
	"gitlab.com/NebulousLabs/Sia/modules"
	"gitlab.com/NebulousLabs/errors"
)

const (
	// updatePriceTableGougingPercentageThreshold is the percentage threshold,
	// in relation to the allowance, at which we consider the cost of updating
	// the price table to be too expensive. E.g. the cost of updating the price
	// table over the total allowance period should never exceed 1% of the total
	// allowance.
	updatePriceTableGougingPercentageThreshold = .01
)

var (
	// errPriceTableGouging is returned when price gouging is detected
	errPriceTableGouging = errors.New("price table rejected due to price gouging")

	// minAcceptedPriceTableValidity is the minimum price table validity
	// the renter will accept.
	minAcceptedPriceTableValidity = build.Select(build.Var{
		Standard: 5 * time.Minute,
		Dev:      1 * time.Minute,
		Testing:  10 * time.Second,
	}).(time.Duration)

	// minInitialEstimate is the minimum job time estimate that's set on the HS
	// and RJ queue in case we fail to update the price table successfully
	minInitialEstimate = time.Second
)

type (
	// workerPriceTable contains a price table and some information related to
	// retrieving the next update.
	workerPriceTable struct {
		// The actual price table.
		staticPriceTable modules.RPCPriceTable

		// The time at which the price table expires.
		staticExpiryTime time.Time

		// The next time that the worker should try to update the price table.
		staticUpdateTime time.Time

		// staticRecentErr specifies the most recent error that the worker's
		// price table update has failed with.
		staticRecentErr error

		// staticRecentErrTime specifies the time at which the most recent
		// occurred
		staticRecentErrTime time.Time
	}
)

// managedNeedsToUpdatePriceTable returns true if the renter needs to update its
// host prices.
func (w *worker) managedNeedsToUpdatePriceTable() bool {
	// No need to update the prices if the worker's host does not support RHP3.
	if build.VersionCmp(w.staticCache().staticHostVersion, minAsyncVersion) < 0 {
		return false
	}
	// No need to update the price table if the worker's RHP3 is on cooldown.
	if w.managedOnMaintenanceCooldown() {
		return false
	}

	return w.staticPriceTable().staticNeedsToUpdate()
}

// newPriceTable will initialize a price table for the worker.
func (w *worker) newPriceTable() {
	if w.staticPriceTable() != nil {
		w.renter.log.Critical("creating a new price table when a new price table already exists")
	}
	w.staticSetPriceTable(new(workerPriceTable))
}

// staticPriceTable will return the most recent price table for the worker's
// host.
func (w *worker) staticPriceTable() *workerPriceTable {
	ptr := atomic.LoadPointer(&w.atomicPriceTable)
	return (*workerPriceTable)(ptr)
}

// staticSetPriceTable will set the price table in the worker to be equal to the
// provided price table.
func (w *worker) staticSetPriceTable(pt *workerPriceTable) {
	atomic.StorePointer(&w.atomicPriceTable, unsafe.Pointer(pt))
}

// staticValid will return true if the latest price table that we have is still
// valid for the host.
//
// The price table is default invalid, because the zero time / empty time is
// before the current time, and the price table expiry defaults to the zero
// time.
func (wpt *workerPriceTable) staticValid() bool {
	return time.Now().Before(wpt.staticExpiryTime)
}

// staticNeedsToUpdate returns whether or not the price table needs to be
// updated.
func (wpt *workerPriceTable) staticNeedsToUpdate() bool {
	return time.Now().After(wpt.staticUpdateTime)
}

// managedUpdatePriceTable performs the UpdatePriceTableRPC on the host.
func (w *worker) staticUpdatePriceTable() {
	// Sanity check - This function runs on a fairly strict schedule, the
	// control loop should not have called this function unless the price table
	// is after its updateTime.
	updateTime := w.staticPriceTable().staticUpdateTime
	if time.Now().Before(updateTime) {
		w.renter.log.Critical("price table is being updated prematurely")
	}
	// Sanity check - only one price table update should be running at a time.
	// If multiple are running at a time, there can be a race condition around
	// 'staticConsecutiveFailures'.
	if !atomic.CompareAndSwapUint64(&w.atomicPriceTableUpdateRunning, 0, 1) {
		w.renter.log.Critical("price table is being updated in two threads concurrently")
	}
	defer atomic.StoreUint64(&w.atomicPriceTableUpdateRunning, 0)

	// Create a goroutine to wake the worker when the time has come to check the
	// price table again. Make sure to grab the update time inside of the defer
	// func, after the price table has been updated.
	//
	// This defer needs to run after the defer which updates the price table.
	defer func() {
		updateTime := w.staticPriceTable().staticUpdateTime
		w.renter.tg.AfterFunc(updateTime.Sub(time.Now()), func() {
			w.staticWake()
		})
	}()

<<<<<<< HEAD
	start := time.Now()
=======
	var err error

	// If this is the first time we are fetching a price table update from the
	// host, we use the time it took for a single round trip as an initial
	// estimate for both the HS and RJ queue job time estimates.
	var elapsed time.Duration
	defer func() {
		// As a safety precaution, set the elapsed duration to the minimum
		// estimate in case we did not manage to update the price table
		// successfully.
		if err != nil && elapsed < minInitialEstimate {
			elapsed = minInitialEstimate
		}
		w.staticSetInitialEstimates.Do(func() {
			w.staticJobHasSectorQueue.callUpdateJobTimeMetrics(elapsed)
			w.staticJobReadQueue.callUpdateJobTimeMetrics(1<<16, elapsed)
			w.staticJobReadQueue.callUpdateJobTimeMetrics(1<<20, elapsed)
			w.staticJobReadQueue.callUpdateJobTimeMetrics(1<<24, elapsed)
		})
	}()
>>>>>>> cc23675f

	// All remaining errors represent short term issues with the host, so the
	// price table should be updated to represent the failure, but should retain
	// the existing price table, which will allow the renter to continue
	// performing tasks even though it's having trouble getting a new price
	// table.
	currentPT := w.staticPriceTable()
	defer func() {
		// Track the result of the pricetable update, in case of failure this
		// will increment the cooldown, in case of success this will try and
		// reset the cooldown, depending on whether the other maintenance tasks
		// were completed successfully.
		cd := w.managedTrackPriceTableUpdateErr(err)

		// If there was no error, return.
		if err == nil {
			// If this was the first time we successfully complete a price table
			// update for this worker, we use the time it took as an initial
			// estimate for both the HS and RJ queue.
			w.staticSetInitialEstimates.Do(func() {
				elapsed := time.Since(start)
				w.staticJobHasSectorQueue.callUpdateJobTimeMetrics(elapsed)
				w.staticJobReadQueue.callUpdateJobTimeMetrics(1<<16, elapsed)
				w.staticJobReadQueue.callUpdateJobTimeMetrics(1<<20, elapsed)
				w.staticJobReadQueue.callUpdateJobTimeMetrics(1<<24, elapsed)
			})
			return
		}

		// Because of race conditions, can't modify the existing price
		// table, need to make a new one.
		pt := &workerPriceTable{
			staticPriceTable:    currentPT.staticPriceTable,
			staticExpiryTime:    currentPT.staticExpiryTime,
			staticUpdateTime:    cd,
			staticRecentErr:     err,
			staticRecentErrTime: time.Now(),
		}
		w.staticSetPriceTable(pt)

		// If the error could be caused by a revision number mismatch,
		// signal it by setting the flag.
		if errCausedByRevisionMismatch(err) {
			w.staticSetSuspectRevisionMismatch()
			w.staticWake()
		}
	}()

	// Get a stream.
	stream, err := w.staticNewStream()
	if err != nil {
		err = errors.AddContext(err, "unable to create new stream")
		return
	}
	defer func() {
		// An error closing the stream is not sufficient reason to reject the
		// price table that the host gave us. Because there is a defer checking
		// for the value of 'err', we use a different variable name here.
		streamCloseErr := stream.Close()
		if streamCloseErr != nil {
			w.renter.log.Println("ERROR: failed to close stream", streamCloseErr)
		}
	}()

	// write the specifier
	start := time.Now()
	err = modules.RPCWrite(stream, modules.RPCUpdatePriceTable)
	if err != nil {
		err = errors.AddContext(err, "unable to write price table specifier")
		return
	}

	// receive the price table
	var uptr modules.RPCUpdatePriceTableResponse
	err = modules.RPCRead(stream, &uptr)
	if err != nil {
		err = errors.AddContext(err, "unable to read price table response")
		return
	}
	elapsed = time.Since(start)

	// decode the JSON
	var pt modules.RPCPriceTable
	err = json.Unmarshal(uptr.PriceTableJSON, &pt)
	if err != nil {
		err = errors.AddContext(err, "unable to unmarshal price table")
		return
	}

	// check for gouging before paying
	err = checkUpdatePriceTableGouging(pt, w.staticCache().staticRenterAllowance)
	if err != nil {
		err = errors.Compose(err, errors.AddContext(errPriceTableGouging, fmt.Sprintf("host %v", w.staticHostPubKeyStr)))
		w.renter.log.Println("ERROR: ", err)
		return
	}

	// provide payment
	err = w.renter.hostContractor.ProvidePayment(stream, w.staticHostPubKey, modules.RPCUpdatePriceTable, pt.UpdatePriceTableCost, w.staticAccount.staticID, w.staticCache().staticBlockHeight)
	if err != nil {
		err = errors.AddContext(err, "unable to provide payment")
		return
	}

	// The price table will not become valid until the host has received and
	// confirmed our payment. The host will signal this by sending an empty
	// response object we need to read.
	var tracked modules.RPCTrackedPriceTableResponse
	err = modules.RPCRead(stream, &tracked)
	if err != nil {
		err = errors.AddContext(err, "unable to read tracked response")
		return
	}

	// Calculate the expiry time and set the update time to be half of the
	// expiry window to ensure we update the PT before it expires
	now := time.Now()
	expiryTime := now.Add(pt.Validity)
	expiryHalfTimeInS := (expiryTime.Unix() - now.Unix()) / 2
	expiryHalfTime := time.Duration(expiryHalfTimeInS) * time.Second
	newUpdateTime := time.Now().Add(expiryHalfTime)

	// Update the price table. We preserve the recent error even though there
	// has not been an error for debugging purposes, if there has been an error
	// previously the devs like to be able to see what it was.
	wpt := &workerPriceTable{
		staticPriceTable:    pt,
		staticExpiryTime:    expiryTime,
		staticUpdateTime:    newUpdateTime,
		staticRecentErr:     currentPT.staticRecentErr,
		staticRecentErrTime: currentPT.staticRecentErrTime,
	}
	w.staticSetPriceTable(wpt)
}

// checkUpdatePriceTableGouging verifies the cost of updating the price table is
// reasonable, if deemed unreasonable we will reject it and this worker will be
// put into cooldown.
func checkUpdatePriceTableGouging(pt modules.RPCPriceTable, allowance modules.Allowance) error {
	// If there is no allowance, price gouging checks have to be disabled,
	// because there is no baseline for understanding what might count as price
	// gouging.
	if allowance.Funds.IsZero() {
		return nil
	}

	// Verify the validity is reasonable
	if pt.Validity < minAcceptedPriceTableValidity {
		return fmt.Errorf("update price table validity %v is considered too low, the minimum accepted validity is %v", pt.Validity, minAcceptedPriceTableValidity)
	}

	// In order to decide whether or not the update price table cost is too
	// expensive, we first have to calculate how many times we'll need to update
	// the price table over the entire allowance period
	durationInS := int64(pt.Validity.Seconds())
	periodInS := int64(allowance.Period) * 10 * 60 // period times 10m blocks
	numUpdates := periodInS / durationInS

	// The cost of updating is considered too expensive if the total cost is
	// above a certain % of the allowance.
	totalUpdateCost := pt.UpdatePriceTableCost.Mul64(uint64(numUpdates))
	if totalUpdateCost.Cmp(allowance.Funds.MulFloat(updatePriceTableGougingPercentageThreshold)) > 0 {
		return fmt.Errorf("update price table cost %v is considered too high, the total cost over the entire duration of the allowance periods exceeds %v%% of the allowance - price gouging protection enabled", pt.UpdatePriceTableCost, updatePriceTableGougingPercentageThreshold)
	}

	return nil
}<|MERGE_RESOLUTION|>--- conflicted
+++ resolved
@@ -142,9 +142,6 @@
 		})
 	}()
 
-<<<<<<< HEAD
-	start := time.Now()
-=======
 	var err error
 
 	// If this is the first time we are fetching a price table update from the
@@ -165,7 +162,6 @@
 			w.staticJobReadQueue.callUpdateJobTimeMetrics(1<<24, elapsed)
 		})
 	}()
->>>>>>> cc23675f
 
 	// All remaining errors represent short term issues with the host, so the
 	// price table should be updated to represent the failure, but should retain
@@ -182,16 +178,6 @@
 
 		// If there was no error, return.
 		if err == nil {
-			// If this was the first time we successfully complete a price table
-			// update for this worker, we use the time it took as an initial
-			// estimate for both the HS and RJ queue.
-			w.staticSetInitialEstimates.Do(func() {
-				elapsed := time.Since(start)
-				w.staticJobHasSectorQueue.callUpdateJobTimeMetrics(elapsed)
-				w.staticJobReadQueue.callUpdateJobTimeMetrics(1<<16, elapsed)
-				w.staticJobReadQueue.callUpdateJobTimeMetrics(1<<20, elapsed)
-				w.staticJobReadQueue.callUpdateJobTimeMetrics(1<<24, elapsed)
-			})
 			return
 		}
 
