package renter

import (
	"context"
<<<<<<< HEAD
	"encoding/hex"
=======
>>>>>>> b9b45cba
	"fmt"
	"sync"
	"sync/atomic"
	"time"
	"unsafe"

	"gitlab.com/NebulousLabs/Sia/build"
	"gitlab.com/NebulousLabs/Sia/modules"
	"gitlab.com/NebulousLabs/Sia/types"
	"gitlab.com/NebulousLabs/errors"
	"gitlab.com/NebulousLabs/fastrand"
	"gitlab.com/NebulousLabs/siamux"
	"gitlab.com/NebulousLabs/threadgroup"
)

// TODO: testing for account deposits and withdrawals
// TODO: testing for updating price table

var (
	// initialSubscriptionBudget is the initial budget withdrawn for a
	// subscription. After using up 50% of it, the worker refills the budget
	// again to match the initial budget.
	initialSubscriptionBudget = modules.DefaultMaxEphemeralAccountBalance.Div64(10) // 10% of the max

	// subscriptionExtensionWindow is the time before the subscription period
	// ends when the workers starts trying to extend the subscription.
	subscriptionExtensionWindow = modules.SubscriptionPeriod / 2 // 50% of period

	// subscriptionLoopInterval is the interval after which the subscription
	// loop checks for work when it's idle. Idle means the staticWakeChan isn't
	// signaling new work.
	subscriptionLoopInterval = time.Second

<<<<<<< HEAD
	// subscriptionLoopCooldown is the time the loop will sleep after
	// encountering an error.
	// TODO: f/u more sophisticate cooldown
	subscriptionLoopCooldown = 10 * time.Second

=======
>>>>>>> b9b45cba
	// stopSubscriptionGracePeriod is the period of time we wait after signaling
	// the host that we want to stop the subscription. All the incoming
	// bandwidth within this period will be accounted for correctly and help us
	// to keep our EA balance expectations in sync with the host's.
	stopSubscriptionGracePeriod = build.Select(build.Var{
		Testing:  time.Second,
		Dev:      3 * time.Second,
		Standard: 3 * time.Second,
	}).(time.Duration)

	// priceTableRetryInterval is the interval the subscription loop waits for
	// the maintenance to update the price table before checking again.
	priceTableRetryInterval = time.Second
)

type (
	// subscriptionInfos contains all of the registry subscription related
	// information of a worker.
	subscriptionInfos struct {
		// subscriptions is the map of subscriptions that the worker is supposed
		// to subscribe to. The worker might not be subscribed to these values
		// at all times due to interruptions but it will try to resubscribe as
		// soon as possible.
		// The worker will also try to unsubscribe from all subsriptions that it
		// currently has which it is not supposed to be subscribed to.
		subscriptions map[modules.SubscriptionID]*subscription

		// staticWakeChan is a channel to tell the subscription loop that more
		// work is available.
		staticWakeChan chan struct{}

		// stats
		atomicExtensions uint64

		// utility fields
		mu sync.Mutex
	}

	// subscription is a struct that provides additional information around a
<<<<<<< HEAD
	// subscribed to registry entry.
=======
	// subscription.
>>>>>>> b9b45cba
	subscription struct {
		staticRequest *modules.RPCRegistrySubscriptionRequest

		// subscribe indicates whether the subscription should be kept active.
		// If it is 'true', the worker will try to resubscribe if the session is
		// interrupted.
		subscribe bool

		// subscribed is closed as soon as the corresponding entry is subscribed
		// to and indicates that the worker is actively listening for updates.
		// It's also closed when a subscription is deleted from the map due to
		// no longer being necessary.
		subscribed chan struct{}

		// latestRV is kept up-to-date with the latest known value for a
		// subscribed entry and should only be checked if 'subscribed' is
		// closed. It may be 'nil' even though a subscription is active in case
		// the host doesn't know the subscribed entry. If the host does know,
		// the initial value should be set before closing 'subscribed'.
		latestRV *modules.SignedRegistryValue
	}
<<<<<<< HEAD

	// notificationHandler is a helper type that contains some information
	// relevant to notification pricing and updating price tables.
	notificationHandler struct {
		staticWorker       *worker
		staticPTUpdateChan chan modules.RPCPriceTable

		ptUpdateDone     chan struct{}
		notificationCost types.Currency
		mu               sync.Mutex
	}
=======
>>>>>>> b9b45cba
)

// active returns 'true' if the subscription is currently active. That means the
// subscribed channel was closed after a successful subscription request.
func (sub *subscription) active() bool {
	select {
	case <-sub.subscribed:
		return true
	default:
	}
	return false
}

<<<<<<< HEAD
// managedHandleNotification handles incoming notifications from the host. It
// verifies notifications and updates the worker's internal state accordingly.
func (nh *notificationHandler) managedHandleNotification(stream siamux.Stream, budget *modules.RPCBudget, limit *modules.BudgetLimit) {
	w := nh.staticWorker
	// Close the stream when done.
	defer func() {
		if err := stream.Close(); err != nil {
			w.renter.log.Print("managedHandleNotification: failed to close stream: ", err)
		}
	}()
	subInfo := w.staticSubscriptionInfo

	// The stream should have a sane deadline.
	err := stream.SetDeadline(time.Now().Add(defaultNewStreamTimeout))
	if err != nil {
		w.renter.log.Print("managedHandleNotification: failed to set deadlien on stream: ", err)
		return
	}

	// Read the notification type.
	var snt modules.RPCRegistrySubscriptionNotificationType
	err = modules.RPCRead(stream, &snt)
	if err != nil {
		w.renter.log.Print("managedHandleNotification: failed to read notification type: ", err)
		return
	}

	// Handle the notification.
	switch snt.Type {
	case modules.SubscriptionResponseSubscriptionSuccess:
		// This indicates, that the subscription was extended. We expect a new
		// price table and have to update the notification cost.
		nh.mu.Lock()
		defer nh.mu.Unlock()

		// Update the ptUpdateDone channel after closing the old one.
		defer func() {
			close(nh.ptUpdateDone)
			nh.ptUpdateDone = make(chan struct{})
		}()

		var pt modules.RPCPriceTable
		select {
		case pt = <-nh.staticPTUpdateChan:
		default:
			if build.Release == "testing" {
				build.Critical("no pt on pt update chan")
			}
			w.renter.log.Print("managedHandleNotification: extension 'ok' was received but no new price table is available")
			return
		}
		// Update limit and notification cost.
		limit.UpdateCosts(pt.DownloadBandwidthCost, pt.UploadBandwidthCost)
		nh.notificationCost = pt.SubscriptionNotificationCost
		// Since this stream uses the new costs we set the limit last.
		err = stream.SetLimit(limit)
		if err != nil {
			w.renter.log.Print("managedHandleNotification: extension 'ok' was received but failed to update limit on stream")
			return
		}
		return
	default:
		w.renter.log.Print("managedHandleNotification: unknown notification type")
		return
	case modules.SubscriptionResponseRegistryValue:
	}

	// Add a limit to the stream.
	err = stream.SetLimit(limit)
	if err != nil {
		w.renter.log.Print("managedHandleNotification: failed to set limit on notification stream: ", err)
		return
	}

	// Withdraw notification cost.
	nh.mu.Lock()
	ok := budget.Withdraw(nh.notificationCost)
	nh.mu.Unlock()
	if !ok {
		w.renter.log.Print("managedHandleNotification: failed to withdraw notification cost")
		return
	}

	// Read the update.
	var sneu modules.RPCRegistrySubscriptionNotificationEntryUpdate
	err = modules.RPCRead(stream, &sneu)
	if err != nil {
		w.renter.log.Print("managedHandleNotification: failed to read entry update: ", err)
		return
	}

	// Check if the host was trying to cheat us with an outdated entry.
	latestRev, exists := w.staticRegistryCache.Get(sneu.PubKey, sneu.Entry.Tweak)
	if exists && sneu.Entry.Revision < latestRev {
		// TODO: (f/u) Punish the host by adding a subscription cooldown and
		// closing the subscription session for a while.
		w.renter.log.Printf("managedHandleNotification: %v < %v", sneu.Entry.Revision, latestRev)
		return
	}

	// Verify the signature.
	err = sneu.Entry.Verify(sneu.PubKey.ToPublicKey())
	if err != nil {
		// TODO: (f/u) Punish the host by adding a subscription cooldown and
		// closing the subscription session for a while.
		w.renter.log.Printf("managedHandleNotification: failed to verify signature: %v", err)
		return
	}

	// The entry is valid. Update the cache.
	w.staticRegistryCache.Set(sneu.PubKey, sneu.Entry, false)

	// Check if the host sent us an update we are not subsribed to. This might
	// not seem bad, but the host might want to spam us with valid entries that
	// we are not interested in simply to have us pay for bandwidth.
	subInfo.mu.Lock()
	defer subInfo.mu.Unlock()
	sub, exists := subInfo.subscriptions[modules.RegistrySubscriptionID(sneu.PubKey, sneu.Entry.Tweak)]
	if !exists || (sub.latestRV != nil && sub.latestRV.Revision >= sneu.Entry.Revision) {
		// TODO: (f/u) Punish the host by adding a subscription cooldown and
		// closing the subscription session for a while.
		w.renter.log.Printf("managedHandleNotification: %v >= %v", sub.latestRV.Revision, sneu.Entry.Revision)
		return
	}

	// Update the subscription.
	sub.latestRV = &sneu.Entry
}

// threadedSubscriptionLoop is the main subscription loop. It opens a
// subscription with the host and then calls managedSubscriptionLoop to keep the
// subscription alive. If the subscription dies, threadedSubscriptionLoop will
// start it again.
func (w *worker) threadedSubscriptionLoop() {
	if err := w.staticTG.Add(); err != nil {
		return
	}
	defer w.staticTG.Done()

	// No need to run loop if the host doesn't support it.
	if build.VersionCmp(w.staticCache().staticHostVersion, "1.5.5") < 0 {
		return
	}

	// Disable loop if necessary.
	if w.renter.deps.Disrupt("DisableSubscriptionLoop") {
		return
	}

	// Convenience var.
	subInfo := w.staticSubscriptionInfo

	for {
		// Check for shutdown
		select {
		case <-w.staticTG.StopChan():
			return // shutdown
		default:
		}

		// Nothing to do if there are no subscriptions.
		subInfo.mu.Lock()
		nSubs := len(subInfo.subscriptions)
		subInfo.mu.Unlock()
		if nSubs == 0 {
			select {
			case <-subInfo.staticWakeChan:
				// Wait for work
			case <-w.staticTG.StopChan():
				return // shutdown
			}
		}

		// If the worker is on a cooldown, block until it is over before trying
		// to establish a new subscriptoin session.
		if w.managedOnMaintenanceCooldown() {
			cooldownTime := w.callStatus().MaintenanceCoolDownTime
			w.staticTG.Sleep(cooldownTime)
			continue // try again
		}

		// Get a valid price table.
		pt := w.managedPriceTableForSubscription(modules.SubscriptionPeriod)

		// Compute the initial deadline.
		deadline := time.Now().Add(modules.SubscriptionPeriod)

		// Set the initial budget.
		initialBudget := initialSubscriptionBudget
		budget := modules.NewBudget(initialBudget)

		// Track the withdrawal.
		w.staticAccount.managedTrackWithdrawal(initialBudget)

		// Prepare a unique handler for the host to subscribe to.
		var subscriber types.Specifier
		fastrand.Read(subscriber[:])
		subscriberStr := hex.EncodeToString(subscriber[:])

		// Begin the subscription session.
		stream, err := w.managedBeginSubscription(initialBudget, w.staticAccount.staticID, subscriber)
		if err != nil {
			// Mark withdrawal as failed.
			w.staticAccount.managedCommitWithdrawal(initialBudget, false)

			// Log error and wait for some time before trying again.
			w.renter.log.Printf("Worker %v: failed to begin subscription: %v", w.staticHostPubKeyStr, err)
			w.staticTG.Sleep(subscriptionLoopCooldown)
			continue
		}

		// Commit the withdrawal.
		w.staticAccount.managedCommitWithdrawal(initialBudget, true)

		// Run the subscription. The error is checked after closing the handler
		// and the refund.
		errSubscription := w.managedSubscriptionLoop(stream, pt, deadline, budget, initialBudget, subscriberStr)

		// Deposit refund. This happens in any case.
		refund := budget.Remaining()
		w.staticAccount.managedTrackDeposit(refund)
		w.staticAccount.managedCommitDeposit(refund, true)

		// Check the error.
		if errors.Contains(errSubscription, threadgroup.ErrStopped) {
			return // shutdown
		}
		if err != nil {
			w.renter.log.Printf("Worker %v: subscription got interrupted: %v", w.staticHostPubKeyStr, errSubscription)
			w.staticTG.Sleep(subscriptionLoopCooldown)
			continue
		}
	}
=======
// managedSubscriptionDiff returns the difference between the desired
// subscriptions and the active subscriptions. It also returns a slice of
// channels which need to be closed when the corresponding desired subscription
// was established.
func (subInfo *subscriptionInfos) managedSubscriptionDiff() (toSubscribe, toUnsubscribe []modules.RPCRegistrySubscriptionRequest, subChans []chan struct{}) {
	subInfo.mu.Lock()
	defer subInfo.mu.Unlock()
	for sid, sub := range subInfo.subscriptions {
		if !sub.subscribe && !sub.active() {
			// Delete the subscription. We are neither supposed to subscribe
			// to it nor are we subscribed to it.
			delete(subInfo.subscriptions, sid)
			// Close its channel.
			close(sub.subscribed)
		} else if sub.active() && !sub.subscribe {
			// Unsubscribe from the entry.
			toUnsubscribe = append(toUnsubscribe, *sub.staticRequest)
		} else if !sub.active() && sub.subscribe {
			// Subscribe and remember the channel to close it later.
			toSubscribe = append(toSubscribe, *sub.staticRequest)
			subChans = append(subChans, sub.subscribed)
		}
	}
	return
}

// managedExtendSubscriptionPeriod extends the ongoing subscription with a host
// and adjusts the deadline on the stream.
func (w *worker) managedExtendSubscriptionPeriod(stream siamux.Stream, budget *modules.RPCBudget, oldDeadline time.Time, oldPT *modules.RPCPriceTable) (*modules.RPCPriceTable, time.Time, error) {
	subInfo := w.staticSubscriptionInfo

	// Get a pricetable that is valid until the new deadline.
	newDeadline := oldDeadline.Add(modules.SubscriptionPeriod)
	newPT := w.managedPriceTableForSubscription(time.Until(newDeadline))

	// Try extending the subscription.
	err := modules.RPCExtendSubscription(stream, newPT)
	if err != nil {
		return nil, time.Time{}, errors.AddContext(err, "failed to extend subscription")
	}

	// Count the number of active subscriptions.
	var nSubs uint64
	for _, sub := range subInfo.subscriptions {
		if sub.active() {
			nSubs++
		}
	}

	// Withdraw from budget.
	if !budget.Withdraw(modules.MDMSubscriptionMemoryCost(newPT, nSubs)) {
		return nil, time.Time{}, errors.New("failed to withdraw subscription extension cost from budget")
	}

	// Set the stream deadline to the new subscription deadline.
	err = stream.SetDeadline(newDeadline)
	if err != nil {
		return nil, time.Time{}, errors.AddContext(err, "failed to set stream deadlien to subscription deadline")
	}

	// Increment stats for extending the subscription.
	atomic.AddUint64(&subInfo.atomicExtensions, 1)
	return newPT, newDeadline, nil
}

// managedRefillSubscription refills the subscription up until expectedBudget.
func (w *worker) managedRefillSubscription(stream siamux.Stream, pt *modules.RPCPriceTable, expectedBudget types.Currency, budget *modules.RPCBudget) error {
	fundAmt := expectedBudget.Sub(budget.Remaining())

	// Track the withdrawal.
	w.staticAccount.managedTrackWithdrawal(fundAmt)

	// Fund the subscription.
	err := w.managedFundSubscription(stream, pt, fundAmt)
	if err != nil {
		w.staticAccount.managedCommitWithdrawal(fundAmt, false)
		return errors.AddContext(err, "failed to fund subscription")
	}

	// Success. Add the funds to the budget and signal to the account
	// that the withdrawal was successful.
	budget.Deposit(fundAmt)
	w.staticAccount.managedCommitWithdrawal(fundAmt, true)
	return nil
}

// managedSubscriptionCleanup cleans up a subscription by signalling the host
// that we would like to stop the subscription and resetting the subscription
// related fields in the subscription info.
func (w *worker) managedSubscriptionCleanup(stream siamux.Stream, subscriber string) (err error) {
	subInfo := w.staticSubscriptionInfo

	// Close the stream gracefully.
	err = modules.RPCStopSubscription(stream)

	// After signalling to shut down the subscription, we wait for a short
	// grace period to allow for incoming streams which were already read by
	// the siamux but did not have the handler called upon them yet. This
	// makes sure that our bandwidth expectations don't drift apart from the
	// host's. We want to always wait for this even upon shutdown to make
	// sure we refund our account correctly.
	time.Sleep(stopSubscriptionGracePeriod)

	// Close the handler.
	err = errors.Compose(err, w.renter.staticMux.CloseListener(subscriber))

	// Clear the active subsriptions at the end of this method.
	subInfo.mu.Lock()
	for _, sub := range subInfo.subscriptions {
		// Replace closed channels.
		select {
		case <-sub.subscribed:
			sub.subscribed = make(chan struct{})
		default:
		}
	}
	subInfo.mu.Unlock()
	return err
}

// managedUnsubscribeFromRVs unsubscribes the worker from multiple ongoing
// subscriptions.
func (w *worker) managedUnsubscribeFromRVs(stream siamux.Stream, toUnsubscribe []modules.RPCRegistrySubscriptionRequest) error {
	subInfo := w.staticSubscriptionInfo
	// Unsubscribe.
	err := modules.RPCUnsubscribeFromRVs(stream, toUnsubscribe)
	if err != nil {
		return errors.AddContext(err, "failed to unsubscribe from registry values")
	}
	// Reset the subscription's channel to signal that it's no longer
	// active.
	subInfo.mu.Lock()
	defer subInfo.mu.Unlock()
	for _, req := range toUnsubscribe {
		sid := modules.RegistrySubscriptionID(req.PubKey, req.Tweak)
		sub, exists := subInfo.subscriptions[sid]
		if !exists {
			build.Critical("managedSubscriptionLoop: missing subscription - subscriptions should only be deleted in this thread so this shouldn't be the case")
		}
		sub.subscribed = make(chan struct{})
	}
	return nil
}

// managedSubscribeToRVs subscribes the workers to multiple registry values.
func (w *worker) managedSubscribeToRVs(stream siamux.Stream, toSubscribe []modules.RPCRegistrySubscriptionRequest, subChans []chan struct{}, budget *modules.RPCBudget, pt *modules.RPCPriceTable) error {
	subInfo := w.staticSubscriptionInfo
	// Subscribe.
	rvs, err := modules.RPCSubscribeToRVs(stream, toSubscribe)
	if err != nil {
		return errors.AddContext(err, "failed to subscribe to registry values")
	}
	// Check that the initial values are not outdated and update the cache.
	for _, rv := range rvs {
		cachedRevision, exists := w.staticRegistryCache.Get(rv.PubKey, rv.Entry.Tweak)
		if exists && rv.Entry.Revision < cachedRevision {
			return fmt.Errorf("host returned an entry with revision %v which is smaller than cached revision %v for the same entry", rv.Entry.Revision, cachedRevision)
		}
		w.staticRegistryCache.Set(rv.PubKey, rv.Entry, false)
	}
	// Withdraw from budget.
	if !budget.Withdraw(modules.MDMSubscribeCost(pt, uint64(len(rvs)), uint64(len(toSubscribe)))) {
		return errors.New("failed to withdraw subscription payment from budget")
	}
	// Update the subscriptions with the received values.
	subInfo.mu.Lock()
	defer subInfo.mu.Unlock()
	for _, rv := range rvs {
		subInfo.subscriptions[modules.RegistrySubscriptionID(rv.PubKey, rv.Entry.Tweak)].latestRV = &rv.Entry
	}
	// Close the channels to signal that the subscription is done.
	for _, c := range subChans {
		close(c)
	}
	return nil
>>>>>>> b9b45cba
}

// managedSubscriptionLoop handles an existing subscription session. It will add
// subscriptions, remove subscriptions, fund the subscription and extend it
// indefinitely.
func (w *worker) managedSubscriptionLoop(stream siamux.Stream, pt *modules.RPCPriceTable, deadline time.Time, budget *modules.RPCBudget, expectedBudget types.Currency, subscriber string) (err error) {
	// Set the bandwidth limiter on the stream.
	limit := modules.NewBudgetLimit(budget, pt.DownloadBandwidthCost, pt.UploadBandwidthCost)
	err = stream.SetLimit(limit)
	if err != nil {
		return errors.AddContext(err, "failed to set bandwidth limiter on the stream")
	}

	// Register the handler. This can happen after beginning the subscription
	// since we are not expecting any notifications yet.
<<<<<<< HEAD
	nh := &notificationHandler{
		staticWorker:       w,
		staticPTUpdateChan: make(chan modules.RPCPriceTable, 1),
		ptUpdateDone:       make(chan struct{}),
		notificationCost:   pt.SubscriptionNotificationCost,
	}
	err = w.renter.staticMux.NewListener(subscriber, func(stream siamux.Stream) {
		nh.managedHandleNotification(stream, budget, limit)
=======
	err = w.renter.staticMux.NewListener(subscriber, func(stream siamux.Stream) {
		// TODO: Is added in f/u
>>>>>>> b9b45cba
	})
	if err != nil {
		return errors.AddContext(err, "failed to register listener")
	}

	// Register some cleanup.
	subInfo := w.staticSubscriptionInfo
	defer func() {
<<<<<<< HEAD
		// Close the stream gracefully.
		err = errors.Compose(err, modules.RPCStopSubscription(stream))

		// After signalling to shut down the subscription, we wait for a short
		// grace period to allow for incoming streams which were already read by
		// the siamux but did not have the handler called upon them yet. This
		// makes sure that our bandwidth expectations don't drift apart from the
		// host's. We want to always wait for this even upon shutdown to make
		// sure we refund our account correctly.
		time.Sleep(stopSubscriptionGracePeriod)

		// Close the handler.
		err = errors.Compose(err, w.renter.staticMux.CloseListener(subscriber))

		// Clear the active subsriptions at the end of this method.
		subInfo.mu.Lock()
		for _, sub := range subInfo.subscriptions {
			// Replace closed channels.
			select {
			case <-sub.subscribed:
				sub.subscribed = make(chan struct{})
			default:
			}
		}
		subInfo.mu.Unlock()
=======
		err = errors.Compose(err, w.managedSubscriptionCleanup(stream, subscriber))
>>>>>>> b9b45cba
	}()

	// Set the stream deadline to the subscription deadline.
	err = stream.SetDeadline(deadline)
	if err != nil {
		return errors.AddContext(err, "failed to set stream deadlien to subscription deadline")
	}

	for {
		// If the budget is half empty, fund it.
		if budget.Remaining().Cmp(expectedBudget.Div64(2)) < 0 {
<<<<<<< HEAD
			fundAmt := expectedBudget.Sub(budget.Remaining())

			// Track the withdrawal.
			w.staticAccount.managedTrackWithdrawal(fundAmt)

			// Fund the subscription.
			err = w.managedFundSubscription(stream, pt, fundAmt)
			if err != nil {
				w.staticAccount.managedCommitWithdrawal(fundAmt, false)
				return errors.AddContext(err, "failed to fund subscription")
			}

			// Success. Add the funds to the budget and signal to the account
			// that the withdrawal was successful.
			budget.Deposit(fundAmt)
			w.staticAccount.managedCommitWithdrawal(fundAmt, true)
=======
			err = w.managedRefillSubscription(stream, pt, expectedBudget, budget)
			if err != nil {
				return err
			}
>>>>>>> b9b45cba
		}

		// If the subscription period is halfway over, extend it.
		if time.Until(deadline) < modules.SubscriptionPeriod/2 {
<<<<<<< HEAD
			// Get a pricetable that is valid until the new deadline.
			deadline = deadline.Add(modules.SubscriptionPeriod)
			pt = w.managedPriceTableForSubscription(time.Until(deadline))

			// Tell the notification handler about the new pt. The channel is
			// buffered so this doesn't block. Also fetch the handler't
			// notification channel.
			nh.mu.Lock()
			updateDone := nh.ptUpdateDone
			nh.mu.Unlock()
			nh.staticPTUpdateChan <- *pt

			// Try extending the subscription.
			err = modules.RPCExtendSubscription(stream, pt)
			if err != nil {
				return errors.AddContext(err, "failed to extend subscription")
			}

			// Wait for "ok".
			select {
			case <-w.staticTG.StopChan():
				return threadgroup.ErrStopped
			case <-time.After(time.Until(deadline)):
				return errors.New("never received the 'ok' response for extending the subscription")
			case <-updateDone:
			}

			// Count the number of active subscriptions.
			var nSubs uint64
			for _, sub := range subInfo.subscriptions {
				if sub.active() {
					nSubs++
				}
			}
			// Withdraw from budget.
			if !budget.Withdraw(modules.MDMSubscriptionMemoryCost(pt, nSubs)) {
				return errors.New("failed to withdraw subscription extension cost from budget")
			}
			// Set the stream deadline to the new subscription deadline.
			err = stream.SetDeadline(deadline)
			if err != nil {
				return errors.AddContext(err, "failed to set stream deadlien to subscription deadline")
			}
			// Increment stats for extending the subscription.
			atomic.AddUint64(&subInfo.atomicExtensions, 1)
=======
			pt, deadline, err = w.managedExtendSubscriptionPeriod(stream, budget, deadline, pt)
			if err != nil {
				return err
			}
>>>>>>> b9b45cba
		}

		// Create a diff between the active subscriptions and the desired
		// ones.
<<<<<<< HEAD
		subInfo.mu.Lock()
		var toUnsubscribe []modules.RPCRegistrySubscriptionRequest
		var toSubscribe []modules.RPCRegistrySubscriptionRequest
		var subChans []chan struct{}
		for sid, sub := range subInfo.subscriptions {
			if !sub.subscribe && !sub.active() {
				// Delete the subscription. We are neither supposed to subscribe
				// to it nor are we subscribed to it.
				delete(subInfo.subscriptions, sid)
				// Close its channel.
				close(sub.subscribed)
			} else if sub.active() && !sub.subscribe {
				// Unsubscribe from the entry.
				toUnsubscribe = append(toUnsubscribe, *sub.staticRequest)
			} else if !sub.active() && sub.subscribe {
				// Subscribe and remember the channel to close it later.
				toSubscribe = append(toSubscribe, *sub.staticRequest)
				subChans = append(subChans, sub.subscribed)
			}
		}
		subInfo.mu.Unlock()

		// Unsubscribe from unnecessary subscriptions.
		if len(toUnsubscribe) > 0 {
			err = modules.RPCUnsubscribeFromRVs(stream, toUnsubscribe)
			if err != nil {
				return errors.AddContext(err, "failed to unsubscribe from registry values")
			}
			// Reset the subscription's channel to signal that it's no longer
			// active.
			subInfo.mu.Lock()
			for _, req := range toUnsubscribe {
				sid := modules.RegistrySubscriptionID(req.PubKey, req.Tweak)
				sub, exists := subInfo.subscriptions[sid]
				if !exists {
					build.Critical("managedSubscriptionLoop: missing subscription - subscriptions should only be deleted in this thread so this shouldn't be the case")
				}
				sub.subscribed = make(chan struct{})
			}
			subInfo.mu.Unlock()
=======
		toSubscribe, toUnsubscribe, subChans := subInfo.managedSubscriptionDiff()

		// Unsubscribe from unnecessary subscriptions.
		if len(toUnsubscribe) > 0 {
			err = w.managedUnsubscribeFromRVs(stream, toUnsubscribe)
			if err != nil {
				return err
			}
>>>>>>> b9b45cba
		}

		// Subscribe to any missing values.
		if len(toSubscribe) > 0 {
<<<<<<< HEAD
			rvs, err := modules.RPCSubscribeToRVs(stream, toSubscribe)
			if err != nil {
				return errors.AddContext(err, "failed to subscribe to registry values")
			}
			// Check that the initial values are not outdated and update the cache.
			for _, rv := range rvs {
				cachedRevision, exists := w.staticRegistryCache.Get(rv.PubKey, rv.Entry.Tweak)
				if exists && rv.Entry.Revision < cachedRevision {
					return fmt.Errorf("host returned an entry with revision %v which is smaller than cached revision %v for the same entry", rv.Entry.Revision, cachedRevision)
				}
				w.staticRegistryCache.Set(rv.PubKey, rv.Entry, false)
			}
			// Withdraw from budget.
			if !budget.Withdraw(modules.MDMSubscribeCost(pt, uint64(len(rvs)), uint64(len(toSubscribe)))) {
				return errors.New("failed to withdraw subscription payment from budget")
			}
			// Update the subscriptions with the received values.
			subInfo.mu.Lock()
			for _, rv := range rvs {
				subInfo.subscriptions[modules.RegistrySubscriptionID(rv.PubKey, rv.Entry.Tweak)].latestRV = &rv.Entry
			}
			// Close the channels to signal that the subscription is done.
			for _, c := range subChans {
				close(c)
			}
			subInfo.mu.Unlock()
		}

		// Wait until some time passed or until there is new work.
		t := time.NewTimer(subscriptionLoopInterval)
		select {
		case <-w.staticTG.StopChan():
			return threadgroup.ErrStopped // shutdown
		case <-t.C:
			// continue right away since the timer is drained.
			continue
		case <-subInfo.staticWakeChan:
		}

		// We didn't receive from the timer's channel. Stop it and drain it.
		if !t.Stop() {
			<-t.C
=======
			err = w.managedSubscribeToRVs(stream, toSubscribe, subChans, budget, pt)
			if err != nil {
				return err
			}
		}

		// Wait until some time passed or until there is new work.
		ctx, cancel := context.WithTimeout(context.Background(), subscriptionLoopInterval)
		select {
		case <-w.staticTG.StopChan():
			cancel()
			return threadgroup.ErrStopped // shutdown
		case <-ctx.Done():
			// continue right away since the timer is drained.
			cancel()
			continue
		case <-subInfo.staticWakeChan:
			cancel()
>>>>>>> b9b45cba
		}
	}
}

// managedPriceTableForSubscription will fetch a price table that is valid for
// the provided duration. If the current price table of the worker isn't valid
// for that long, it will change its update time to trigger an update.
func (w *worker) managedPriceTableForSubscription(duration time.Duration) *modules.RPCPriceTable {
	for {
		// Get most recent price table.
		pt := w.staticPriceTable()

		// If the price table is valid, return it.
		if pt.staticValidFor(duration) {
			return &pt.staticPriceTable
		}

		// NOTE: The price table is not valid for the subsription. This
		// theoretically should not happen a lot.
		// The reason why it shouldn't happen often is that a price table is
		// valid for rpcPriceGuaranteePeriod. That period is 10 minutes in
		// production and gets renewed every 5 minutes. So we should always have
		// a price table that is at least valid for another 5 minutes. The
		// SubscriptionPeriod also happens to be 5 minutes but we renew 2.5
		// minutes before it ends.
		w.renter.log.Printf("managedPriceTableForSubscription: pt not ready yet for worker %v", w.staticHostPubKeyStr)

		// Trigger an update by setting the update time to now.
		newPT := *pt
		newPT.staticUpdateTime = time.Time{}
		oldPT := (*workerPriceTable)(atomic.SwapPointer(&w.atomicPriceTable, unsafe.Pointer(&newPT)))

		// The old table's UID should be the same. Otherwise we just swapped out
		// a new table and need to try again.
		if oldPT.staticPriceTable.UID != pt.staticPriceTable.UID {
			w.staticSetPriceTable(oldPT) // set back to the old one
			continue
		}

		// Wait a bit before checking again.
		select {
		case _ = <-w.renter.tg.StopChan():
			return nil // shutdown
		case <-time.After(priceTableRetryInterval):
		}
	}
}

// managedBeginSubscription begins a subscription on a new stream and returns
// it.
func (w *worker) managedBeginSubscription(initialBudget types.Currency, fundAcc modules.AccountID, subscriber types.Specifier) (_ siamux.Stream, err error) {
	stream, err := w.staticNewStream()
	if err != nil {
		return nil, errors.AddContext(err, "managedBeginSubscription: failed to create stream")
	}
	defer func() {
		if err != nil {
			err = errors.Compose(err, stream.Close())
		}
	}()
	return stream, modules.RPCBeginSubscription(stream, w.staticAccount, w.staticHostPubKey, &w.staticPriceTable().staticPriceTable, initialBudget, w.staticAccount.staticID, w.staticCache().staticBlockHeight, subscriber)
}

<<<<<<< HEAD
// FundSubscription pays the host to increase the subscription budget.
=======
// managedFundSubscription pays the host to increase the subscription budget.
>>>>>>> b9b45cba
func (w *worker) managedFundSubscription(stream siamux.Stream, pt *modules.RPCPriceTable, fundAmt types.Currency) error {
	return modules.RPCFundSubscription(stream, w.staticHostPubKey, w.staticAccount, w.staticAccount.staticID, pt.HostBlockHeight, fundAmt)
}

// Unsubscribe marks the provided entries as not subscribed to and notifies the
<<<<<<< HEAD
// worker of the change. It will then handle
=======
// worker of the change.
>>>>>>> b9b45cba
func (w *worker) Unsubscribe(requests ...modules.RPCRegistrySubscriptionRequest) {
	subInfo := w.staticSubscriptionInfo

	subInfo.mu.Lock()
	defer subInfo.mu.Unlock()
	for _, req := range requests {
		sid := modules.RegistrySubscriptionID(req.PubKey, req.Tweak)
		sub, exists := subInfo.subscriptions[sid]
		if !exists || !sub.subscribe {
			continue // nothing to do
		}
		// Mark the sub as no longer subscribed.
		sub.subscribe = false
	}

	// Notify the subscription loop of the changes.
	select {
	case subInfo.staticWakeChan <- struct{}{}:
	default:
	}
}

// Subscribe marks the provided entries as subscribed and waits for the
// subscription to be done, returning potential initial values returend by the
// host.
func (w *worker) Subscribe(ctx context.Context, requests ...modules.RPCRegistrySubscriptionRequest) ([]modules.RPCRegistrySubscriptionNotificationEntryUpdate, error) {
	subInfo := w.staticSubscriptionInfo

	// Add one subscription for every request that we are not yet subscribed to.
	subInfo.mu.Lock()
	var subs []*subscription
	var subChans []chan struct{}
	for i, req := range requests {
		sid := modules.RegistrySubscriptionID(req.PubKey, req.Tweak)
		sub, exists := subInfo.subscriptions[sid]
		if !exists {
			sub = &subscription{
				staticRequest: &requests[i],
				subscribed:    make(chan struct{}),
				subscribe:     true,
			}
			subInfo.subscriptions[sid] = sub
		}
		subs = append(subs, sub)
		subChans = append(subChans, sub.subscribed)
	}
	subInfo.mu.Unlock()

	// Notify the subscription loop of the changes.
	select {
	case subInfo.staticWakeChan <- struct{}{}:
	default:
	}

	// Wait for all subscriptions to complete.
	for _, c := range subChans {
		select {
		case <-c:
		case <-w.staticTG.StopChan():
			return nil, threadgroup.ErrStopped // shutdown
		case <-ctx.Done():
			return nil, errors.New("subscription timed out")
		}
	}

	// Collect the values.
	var notifications []modules.RPCRegistrySubscriptionNotificationEntryUpdate
	for _, sub := range subs {
		if sub.latestRV == nil {
			// The value was subscribed to, but it doesn't exist on the host
			// yet.
			continue
		}
		notifications = append(notifications, modules.RPCRegistrySubscriptionNotificationEntryUpdate{
			Entry:  *sub.latestRV,
			PubKey: sub.staticRequest.PubKey,
		})
	}
	return notifications, nil
}<|MERGE_RESOLUTION|>--- conflicted
+++ resolved
@@ -2,10 +2,7 @@
 
 import (
 	"context"
-<<<<<<< HEAD
 	"encoding/hex"
-=======
->>>>>>> b9b45cba
 	"fmt"
 	"sync"
 	"sync/atomic"
@@ -39,14 +36,11 @@
 	// signaling new work.
 	subscriptionLoopInterval = time.Second
 
-<<<<<<< HEAD
 	// subscriptionLoopCooldown is the time the loop will sleep after
 	// encountering an error.
 	// TODO: f/u more sophisticate cooldown
 	subscriptionLoopCooldown = 10 * time.Second
 
-=======
->>>>>>> b9b45cba
 	// stopSubscriptionGracePeriod is the period of time we wait after signaling
 	// the host that we want to stop the subscription. All the incoming
 	// bandwidth within this period will be accounted for correctly and help us
@@ -86,11 +80,7 @@
 	}
 
 	// subscription is a struct that provides additional information around a
-<<<<<<< HEAD
-	// subscribed to registry entry.
-=======
 	// subscription.
->>>>>>> b9b45cba
 	subscription struct {
 		staticRequest *modules.RPCRegistrySubscriptionRequest
 
@@ -112,7 +102,6 @@
 		// the initial value should be set before closing 'subscribed'.
 		latestRV *modules.SignedRegistryValue
 	}
-<<<<<<< HEAD
 
 	// notificationHandler is a helper type that contains some information
 	// relevant to notification pricing and updating price tables.
@@ -124,8 +113,6 @@
 		notificationCost types.Currency
 		mu               sync.Mutex
 	}
-=======
->>>>>>> b9b45cba
 )
 
 // active returns 'true' if the subscription is currently active. That means the
@@ -139,7 +126,6 @@
 	return false
 }
 
-<<<<<<< HEAD
 // managedHandleNotification handles incoming notifications from the host. It
 // verifies notifications and updates the worker's internal state accordingly.
 func (nh *notificationHandler) managedHandleNotification(stream siamux.Stream, budget *modules.RPCBudget, limit *modules.BudgetLimit) {
@@ -373,7 +359,8 @@
 			continue
 		}
 	}
-=======
+}
+
 // managedSubscriptionDiff returns the difference between the desired
 // subscriptions and the active subscriptions. It also returns a slice of
 // channels which need to be closed when the corresponding desired subscription
@@ -402,17 +389,34 @@
 
 // managedExtendSubscriptionPeriod extends the ongoing subscription with a host
 // and adjusts the deadline on the stream.
-func (w *worker) managedExtendSubscriptionPeriod(stream siamux.Stream, budget *modules.RPCBudget, oldDeadline time.Time, oldPT *modules.RPCPriceTable) (*modules.RPCPriceTable, time.Time, error) {
+func (w *worker) managedExtendSubscriptionPeriod(stream siamux.Stream, budget *modules.RPCBudget, oldDeadline time.Time, oldPT *modules.RPCPriceTable, nh *notificationHandler) (*modules.RPCPriceTable, time.Time, error) {
 	subInfo := w.staticSubscriptionInfo
 
 	// Get a pricetable that is valid until the new deadline.
 	newDeadline := oldDeadline.Add(modules.SubscriptionPeriod)
 	newPT := w.managedPriceTableForSubscription(time.Until(newDeadline))
 
+	// Tell the notification handler about the new pt. The channel is
+	// buffered so this doesn't block. Also fetch the handler't
+	// notification channel.
+	nh.mu.Lock()
+	updateDone := nh.ptUpdateDone
+	nh.mu.Unlock()
+	nh.staticPTUpdateChan <- *newPT
+
 	// Try extending the subscription.
 	err := modules.RPCExtendSubscription(stream, newPT)
 	if err != nil {
 		return nil, time.Time{}, errors.AddContext(err, "failed to extend subscription")
+	}
+
+	// Wait for "ok".
+	select {
+	case <-w.staticTG.StopChan():
+		return nil, time.Time{}, threadgroup.ErrStopped
+	case <-time.After(time.Until(newDeadline)):
+		return nil, time.Time{}, errors.New("never received the 'ok' response for extending the subscription")
+	case <-updateDone:
 	}
 
 	// Count the number of active subscriptions.
@@ -549,7 +553,6 @@
 		close(c)
 	}
 	return nil
->>>>>>> b9b45cba
 }
 
 // managedSubscriptionLoop handles an existing subscription session. It will add
@@ -565,7 +568,6 @@
 
 	// Register the handler. This can happen after beginning the subscription
 	// since we are not expecting any notifications yet.
-<<<<<<< HEAD
 	nh := &notificationHandler{
 		staticWorker:       w,
 		staticPTUpdateChan: make(chan modules.RPCPriceTable, 1),
@@ -574,10 +576,6 @@
 	}
 	err = w.renter.staticMux.NewListener(subscriber, func(stream siamux.Stream) {
 		nh.managedHandleNotification(stream, budget, limit)
-=======
-	err = w.renter.staticMux.NewListener(subscriber, func(stream siamux.Stream) {
-		// TODO: Is added in f/u
->>>>>>> b9b45cba
 	})
 	if err != nil {
 		return errors.AddContext(err, "failed to register listener")
@@ -586,35 +584,7 @@
 	// Register some cleanup.
 	subInfo := w.staticSubscriptionInfo
 	defer func() {
-<<<<<<< HEAD
-		// Close the stream gracefully.
-		err = errors.Compose(err, modules.RPCStopSubscription(stream))
-
-		// After signalling to shut down the subscription, we wait for a short
-		// grace period to allow for incoming streams which were already read by
-		// the siamux but did not have the handler called upon them yet. This
-		// makes sure that our bandwidth expectations don't drift apart from the
-		// host's. We want to always wait for this even upon shutdown to make
-		// sure we refund our account correctly.
-		time.Sleep(stopSubscriptionGracePeriod)
-
-		// Close the handler.
-		err = errors.Compose(err, w.renter.staticMux.CloseListener(subscriber))
-
-		// Clear the active subsriptions at the end of this method.
-		subInfo.mu.Lock()
-		for _, sub := range subInfo.subscriptions {
-			// Replace closed channels.
-			select {
-			case <-sub.subscribed:
-				sub.subscribed = make(chan struct{})
-			default:
-			}
-		}
-		subInfo.mu.Unlock()
-=======
 		err = errors.Compose(err, w.managedSubscriptionCleanup(stream, subscriber))
->>>>>>> b9b45cba
 	}()
 
 	// Set the stream deadline to the subscription deadline.
@@ -626,131 +596,22 @@
 	for {
 		// If the budget is half empty, fund it.
 		if budget.Remaining().Cmp(expectedBudget.Div64(2)) < 0 {
-<<<<<<< HEAD
-			fundAmt := expectedBudget.Sub(budget.Remaining())
-
-			// Track the withdrawal.
-			w.staticAccount.managedTrackWithdrawal(fundAmt)
-
-			// Fund the subscription.
-			err = w.managedFundSubscription(stream, pt, fundAmt)
-			if err != nil {
-				w.staticAccount.managedCommitWithdrawal(fundAmt, false)
-				return errors.AddContext(err, "failed to fund subscription")
-			}
-
-			// Success. Add the funds to the budget and signal to the account
-			// that the withdrawal was successful.
-			budget.Deposit(fundAmt)
-			w.staticAccount.managedCommitWithdrawal(fundAmt, true)
-=======
 			err = w.managedRefillSubscription(stream, pt, expectedBudget, budget)
 			if err != nil {
 				return err
 			}
->>>>>>> b9b45cba
 		}
 
 		// If the subscription period is halfway over, extend it.
 		if time.Until(deadline) < modules.SubscriptionPeriod/2 {
-<<<<<<< HEAD
-			// Get a pricetable that is valid until the new deadline.
-			deadline = deadline.Add(modules.SubscriptionPeriod)
-			pt = w.managedPriceTableForSubscription(time.Until(deadline))
-
-			// Tell the notification handler about the new pt. The channel is
-			// buffered so this doesn't block. Also fetch the handler't
-			// notification channel.
-			nh.mu.Lock()
-			updateDone := nh.ptUpdateDone
-			nh.mu.Unlock()
-			nh.staticPTUpdateChan <- *pt
-
-			// Try extending the subscription.
-			err = modules.RPCExtendSubscription(stream, pt)
-			if err != nil {
-				return errors.AddContext(err, "failed to extend subscription")
-			}
-
-			// Wait for "ok".
-			select {
-			case <-w.staticTG.StopChan():
-				return threadgroup.ErrStopped
-			case <-time.After(time.Until(deadline)):
-				return errors.New("never received the 'ok' response for extending the subscription")
-			case <-updateDone:
-			}
-
-			// Count the number of active subscriptions.
-			var nSubs uint64
-			for _, sub := range subInfo.subscriptions {
-				if sub.active() {
-					nSubs++
-				}
-			}
-			// Withdraw from budget.
-			if !budget.Withdraw(modules.MDMSubscriptionMemoryCost(pt, nSubs)) {
-				return errors.New("failed to withdraw subscription extension cost from budget")
-			}
-			// Set the stream deadline to the new subscription deadline.
-			err = stream.SetDeadline(deadline)
-			if err != nil {
-				return errors.AddContext(err, "failed to set stream deadlien to subscription deadline")
-			}
-			// Increment stats for extending the subscription.
-			atomic.AddUint64(&subInfo.atomicExtensions, 1)
-=======
-			pt, deadline, err = w.managedExtendSubscriptionPeriod(stream, budget, deadline, pt)
+			pt, deadline, err = w.managedExtendSubscriptionPeriod(stream, budget, deadline, pt, nh)
 			if err != nil {
 				return err
 			}
->>>>>>> b9b45cba
 		}
 
 		// Create a diff between the active subscriptions and the desired
 		// ones.
-<<<<<<< HEAD
-		subInfo.mu.Lock()
-		var toUnsubscribe []modules.RPCRegistrySubscriptionRequest
-		var toSubscribe []modules.RPCRegistrySubscriptionRequest
-		var subChans []chan struct{}
-		for sid, sub := range subInfo.subscriptions {
-			if !sub.subscribe && !sub.active() {
-				// Delete the subscription. We are neither supposed to subscribe
-				// to it nor are we subscribed to it.
-				delete(subInfo.subscriptions, sid)
-				// Close its channel.
-				close(sub.subscribed)
-			} else if sub.active() && !sub.subscribe {
-				// Unsubscribe from the entry.
-				toUnsubscribe = append(toUnsubscribe, *sub.staticRequest)
-			} else if !sub.active() && sub.subscribe {
-				// Subscribe and remember the channel to close it later.
-				toSubscribe = append(toSubscribe, *sub.staticRequest)
-				subChans = append(subChans, sub.subscribed)
-			}
-		}
-		subInfo.mu.Unlock()
-
-		// Unsubscribe from unnecessary subscriptions.
-		if len(toUnsubscribe) > 0 {
-			err = modules.RPCUnsubscribeFromRVs(stream, toUnsubscribe)
-			if err != nil {
-				return errors.AddContext(err, "failed to unsubscribe from registry values")
-			}
-			// Reset the subscription's channel to signal that it's no longer
-			// active.
-			subInfo.mu.Lock()
-			for _, req := range toUnsubscribe {
-				sid := modules.RegistrySubscriptionID(req.PubKey, req.Tweak)
-				sub, exists := subInfo.subscriptions[sid]
-				if !exists {
-					build.Critical("managedSubscriptionLoop: missing subscription - subscriptions should only be deleted in this thread so this shouldn't be the case")
-				}
-				sub.subscribed = make(chan struct{})
-			}
-			subInfo.mu.Unlock()
-=======
 		toSubscribe, toUnsubscribe, subChans := subInfo.managedSubscriptionDiff()
 
 		// Unsubscribe from unnecessary subscriptions.
@@ -759,55 +620,10 @@
 			if err != nil {
 				return err
 			}
->>>>>>> b9b45cba
 		}
 
 		// Subscribe to any missing values.
 		if len(toSubscribe) > 0 {
-<<<<<<< HEAD
-			rvs, err := modules.RPCSubscribeToRVs(stream, toSubscribe)
-			if err != nil {
-				return errors.AddContext(err, "failed to subscribe to registry values")
-			}
-			// Check that the initial values are not outdated and update the cache.
-			for _, rv := range rvs {
-				cachedRevision, exists := w.staticRegistryCache.Get(rv.PubKey, rv.Entry.Tweak)
-				if exists && rv.Entry.Revision < cachedRevision {
-					return fmt.Errorf("host returned an entry with revision %v which is smaller than cached revision %v for the same entry", rv.Entry.Revision, cachedRevision)
-				}
-				w.staticRegistryCache.Set(rv.PubKey, rv.Entry, false)
-			}
-			// Withdraw from budget.
-			if !budget.Withdraw(modules.MDMSubscribeCost(pt, uint64(len(rvs)), uint64(len(toSubscribe)))) {
-				return errors.New("failed to withdraw subscription payment from budget")
-			}
-			// Update the subscriptions with the received values.
-			subInfo.mu.Lock()
-			for _, rv := range rvs {
-				subInfo.subscriptions[modules.RegistrySubscriptionID(rv.PubKey, rv.Entry.Tweak)].latestRV = &rv.Entry
-			}
-			// Close the channels to signal that the subscription is done.
-			for _, c := range subChans {
-				close(c)
-			}
-			subInfo.mu.Unlock()
-		}
-
-		// Wait until some time passed or until there is new work.
-		t := time.NewTimer(subscriptionLoopInterval)
-		select {
-		case <-w.staticTG.StopChan():
-			return threadgroup.ErrStopped // shutdown
-		case <-t.C:
-			// continue right away since the timer is drained.
-			continue
-		case <-subInfo.staticWakeChan:
-		}
-
-		// We didn't receive from the timer's channel. Stop it and drain it.
-		if !t.Stop() {
-			<-t.C
-=======
 			err = w.managedSubscribeToRVs(stream, toSubscribe, subChans, budget, pt)
 			if err != nil {
 				return err
@@ -826,7 +642,6 @@
 			continue
 		case <-subInfo.staticWakeChan:
 			cancel()
->>>>>>> b9b45cba
 		}
 	}
 }
@@ -890,21 +705,13 @@
 	return stream, modules.RPCBeginSubscription(stream, w.staticAccount, w.staticHostPubKey, &w.staticPriceTable().staticPriceTable, initialBudget, w.staticAccount.staticID, w.staticCache().staticBlockHeight, subscriber)
 }
 
-<<<<<<< HEAD
-// FundSubscription pays the host to increase the subscription budget.
-=======
 // managedFundSubscription pays the host to increase the subscription budget.
->>>>>>> b9b45cba
 func (w *worker) managedFundSubscription(stream siamux.Stream, pt *modules.RPCPriceTable, fundAmt types.Currency) error {
 	return modules.RPCFundSubscription(stream, w.staticHostPubKey, w.staticAccount, w.staticAccount.staticID, pt.HostBlockHeight, fundAmt)
 }
 
 // Unsubscribe marks the provided entries as not subscribed to and notifies the
-<<<<<<< HEAD
-// worker of the change. It will then handle
-=======
 // worker of the change.
->>>>>>> b9b45cba
 func (w *worker) Unsubscribe(requests ...modules.RPCRegistrySubscriptionRequest) {
 	subInfo := w.staticSubscriptionInfo
 
