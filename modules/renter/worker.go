--- conflicted
+++ resolved
@@ -30,64 +30,8 @@
 	minAsyncVersion = "1.4.9"
 )
 
-<<<<<<< HEAD
 type (
 	// A worker listens for work on a certain host.
-=======
-// A worker listens for work on a certain host.
-//
-// The mutex of the worker only protects the 'unprocessedChunks' and the
-// 'standbyChunks' fields of the worker. The rest of the fields are only
-// interacted with exclusively by the primary worker thread, and only one of
-// those ever exists at a time.
-//
-// The workers have a concept of 'cooldown' for uploads and downloads. If a
-// download or upload operation fails, the assumption is that future attempts
-// are also likely to fail, because whatever condition resulted in the failure
-// will still be present until some time has passed. Without any cooldowns,
-// uploading and downloading with flaky hosts in the worker sets has
-// substantially reduced overall performance and throughput.
-type worker struct {
-	// atomicCache contains a pointer to the latest cache in the worker.
-	// Atomics are used to minimze lock contention on the worker object.
-	atomicCache                   unsafe.Pointer // points to a workerCache object
-	atomicPriceTable              unsafe.Pointer // points to a workerPriceTable object
-	atomicPriceTableUpdateRunning uint64         // used for a sanity check
-
-	// The host pub key also serves as an id for the worker, as there is only
-	// one worker per host.
-	staticHostPubKey     types.SiaPublicKey
-	staticHostPubKeyStr  string
-	staticHostMuxAddress string
-
-	// Download variables related to queuing work. They have a separate mutex to
-	// minimize lock contention.
-	downloadChunks              []*unfinishedDownloadChunk // Yet unprocessed work items.
-	downloadMu                  sync.Mutex
-	downloadTerminated          bool      // Has downloading been terminated for this worker?
-	downloadConsecutiveFailures int       // How many failures in a row?
-	downloadRecentFailure       time.Time // How recent was the last failure?
-
-	// Job queues for the worker.
-	staticFetchBackupsJobQueue   fetchBackupsJobQueue
-	staticJobQueueDownloadByRoot jobQueueDownloadByRoot
-
-	// Upload variables.
-	unprocessedChunks         []*unfinishedUploadChunk // Yet unprocessed work items.
-	uploadConsecutiveFailures int                      // How many times in a row uploading has failed.
-	uploadRecentFailure       time.Time                // How recent was the last failure?
-	uploadRecentFailureErr    error                    // What was the reason for the last failure?
-	uploadTerminated          bool                     // Have we stopped uploading?
-
-	// The staticAccount represent the renter's ephemeral account on the host.
-	// It keeps track of the available balance in the account, the worker has a
-	// refill mechanism that keeps the account balance filled up until the
-	// staticBalanceTarget.
-	staticAccount       *account
-	staticBalanceTarget types.Currency
-
-	// Utilities.
->>>>>>> 1feb88cd
 	//
 	// The mutex of the worker only protects the 'unprocessedChunks' and the
 	// 'standbyChunks' fields of the worker. The rest of the fields are only
@@ -101,8 +45,9 @@
 	worker struct {
 		// atomicCache contains a pointer to the latest cache in the worker.
 		// Atomics are used to minimze lock contention on the worker object.
-		atomicCache      unsafe.Pointer // points to a workerCache object
-		atomicPriceTable unsafe.Pointer // points to a workerPriceTable object
+		atomicCache                   unsafe.Pointer // points to a workerCache object
+		atomicPriceTable              unsafe.Pointer // points to a workerPriceTable object
+		atomicPriceTableUpdateRunning uint64         // used for a sanity check
 
 		// The host pub key also serves as an id for the worker, as there is only
 		// one worker per host.
