--- conflicted
+++ resolved
@@ -34,6 +34,12 @@
 	"gitlab.com/NebulousLabs/Sia/types"
 
 	"gitlab.com/NebulousLabs/errors"
+)
+
+const (
+	// compatRHProtocolVersion is the minimum version a host must have in order
+	// to ensure we can use the new renter host protocol
+	compatRHProtocolVersion = "1.5.0"
 )
 
 var (
@@ -67,15 +73,14 @@
 	staticHostMuxAddress string
 	staticHostVersion    string
 
-	// Cached value for the contract utility, updated infrequently.
-	cachedContractID      types.FileContractID
-	cachedContractUtility modules.ContractUtility
-
-<<<<<<< HEAD
 	// Cached blockheight, updated by the renter when consensus changes. We
 	// cache it on the worker to avoid fetching it from consensus on every RPC
 	// call that requires to know the current block height.
 	cachedBlockHeight types.BlockHeight
+
+	// Cached value for the contract utility, updated infrequently.
+	cachedContractID      types.FileContractID
+	cachedContractUtility modules.ContractUtility
 
 	// Download variables that are not protected by a mutex, but also do not
 	// need to be protected by a mutex, as they are only accessed by the master
@@ -88,8 +93,6 @@
 	ownedDownloadConsecutiveFailures int       // How many failures in a row?
 	ownedDownloadRecentFailure       time.Time // How recent was the last failure?
 
-=======
->>>>>>> 7c72fd5b
 	// Download variables related to queuing work. They have a separate mutex to
 	// minimize lock contention.
 	downloadChunks              []*unfinishedDownloadChunk // Yet unprocessed work items.
@@ -161,9 +164,8 @@
 		UploadTerminated:    w.uploadTerminated,
 
 		// Ephemeral Account information
-		AvailableBalance:        w.staticAccount.managedAvailableBalance(),
-		BalanceTarget:           w.staticBalanceTarget,
-		FundAccountJobQueueSize: w.staticFundAccountJobQueue.managedLen(),
+		AvailableBalance: w.staticAccount.managedAvailableBalance(),
+		BalanceTarget:    w.staticBalanceTarget,
 
 		// Job Queues
 		BackupJobQueueSize:       w.staticFetchBackupsJobQueue.managedLen(),
@@ -366,18 +368,12 @@
 	// calculate the host's mux address
 	hostMuxAddress := fmt.Sprintf("%s:%s", host.NetAddress.Host(), host.HostExternalSettings.SiaMuxPort)
 
-<<<<<<< HEAD
-	return &worker{
+	w := &worker{
 		staticHostPubKey:     hostPubKey,
 		staticHostPubKeyStr:  hostPubKey.String(),
 		staticHostMuxAddress: hostMuxAddress,
 		staticHostVersion:    host.Version,
 		staticHostPrices:     hostPrices{},
-=======
-	w := &worker{
-		staticHostPubKey:    hostPubKey,
-		staticHostPubKeyStr: hostPubKey.String(),
->>>>>>> 7c72fd5b
 
 		staticAccount:       account,
 		staticBalanceTarget: balanceTarget,
@@ -387,8 +383,13 @@
 		killChan: make(chan struct{}),
 		wakeChan: make(chan struct{}, 1),
 		renter:   r,
-<<<<<<< HEAD
-	}, nil
+	}
+	// Get the worker cache set up before returning the worker. This prvents a
+	// race condition in some tests.
+	if !w.managedUpdateCache() {
+		return nil, errors.New("unable to build cache for worker")
+	}
+	return w, nil
 }
 
 // threadedUpdateBlockHeightOnWorkers is called on consensus change and updates
@@ -403,15 +404,14 @@
 	// grab the current block height and have all workers cache it
 	blockHeight := r.cs.Height()
 	for _, worker := range r.staticWorkerPool.managedWorkers() {
-		worker.mu.Lock()
-		worker.cachedBlockHeight = blockHeight
-		worker.mu.Unlock()
+		worker.managedUpdateBlockHeight(blockHeight)
 	}
 }
 
 // managedTryRefillAccount will check if the account needs to be refilled
 func (w *worker) managedTryRefillAccount() {
-	if build.VersionCmp(w.staticHostVersion, "1.5.0") >= 0 {
+	// check host version
+	if build.VersionCmp(w.staticHostVersion, compatRHProtocolVersion) < 0 {
 		return
 	}
 
@@ -425,10 +425,9 @@
 			return
 		}
 		go func() {
-			var err error
 			defer w.renter.tg.Done()
-			defer w.staticAccount.managedCommitDeposit(refillAmount, err == nil)
 			_, err = w.managedFundAccount(refillAmount)
+			w.staticAccount.managedCommitDeposit(refillAmount, err == nil)
 			if err != nil {
 				w.renter.log.Println("ERROR: failed to refill account", err)
 				// TODO: add cooldown mechanism
@@ -439,7 +438,8 @@
 
 // managedTryUpdatePriceTable will check if the price table needs to be updated
 func (w *worker) managedTryUpdatePriceTable() {
-	if build.VersionCmp(w.staticHostVersion, "1.5.0") >= 0 {
+	// check host version
+	if build.VersionCmp(w.staticHostVersion, compatRHProtocolVersion) < 0 {
 		return
 	}
 
@@ -458,6 +458,13 @@
 			}
 		}()
 	}
+}
+
+// managedUpdateBlockHeight sets the given block height on the worker
+func (w *worker) managedUpdateBlockHeight(blockHeight types.BlockHeight) {
+	w.mu.Lock()
+	w.cachedBlockHeight = blockHeight
+	w.mu.Unlock()
 }
 
 // hostPrices is a helper struct that wraps a priceTable and adds its own
@@ -503,13 +510,4 @@
 	hp.priceTable = pt
 	hp.updateAt = time.Now().Unix() + (pt.Expiry-time.Now().Unix())/2
 	hp.updating = false
-=======
-	}
-	// Get the worker cache set up before returning the worker. This prvents a
-	// race condition in some tests.
-	if !w.managedUpdateCache() {
-		return nil, errors.New("unable to build cache for worker")
-	}
-	return w, nil
->>>>>>> 7c72fd5b
 }