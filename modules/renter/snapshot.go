package renter

import (
	"bytes"
	"io"
	"io/ioutil"
	"os"
	"sort"
	"time"

	"gitlab.com/NebulousLabs/Sia/crypto"
	"gitlab.com/NebulousLabs/Sia/encoding"
	"gitlab.com/NebulousLabs/Sia/modules"
	"gitlab.com/NebulousLabs/Sia/modules/renter/contractor"
	"gitlab.com/NebulousLabs/Sia/modules/renter/proto"
	"gitlab.com/NebulousLabs/Sia/modules/renter/siafile"
	"gitlab.com/NebulousLabs/Sia/types"
	"gitlab.com/NebulousLabs/errors"
	"gitlab.com/NebulousLabs/fastrand"
)

// A snapshotEntry is an entry within the snapshot table, identifying both the
// snapshot metadata and the other sectors on the host storing the snapshot
// data.
type snapshotEntry struct {
	Name         [96]byte
	UID          [16]byte
	CreationDate types.Timestamp
	Size         uint64         // size of snapshot .sia file
	DataSectors  [4]crypto.Hash // pointers to sectors containing snapshot .sia file
}

var (
	// SnapshotKeySpecifier is the specifier used for deriving the secret used to
	// encrypt a snapshot from the RenterSeed.
	snapshotKeySpecifier = types.NewSpecifier("snapshot")

	// snapshotTableSpecifier is the specifier used to identify a snapshot entry
	// table stored in a sector.
	snapshotTableSpecifier = types.NewSpecifier("SnapshotTable")
)

// calcSnapshotUploadProgress calculates the upload progress of a snapshot.
func calcSnapshotUploadProgress(fileUploadProgress float64, dotSiaUploadProgress float64) float64 {
	return 0.8*fileUploadProgress + 0.2*dotSiaUploadProgress
}

// UploadedBackups returns the backups that the renter can download, along with
// a list of which contracts are storing all known backups.
func (r *Renter) UploadedBackups() ([]modules.UploadedBackup, []types.SiaPublicKey, error) {
	if err := r.tg.Add(); err != nil {
		return nil, nil, err
	}
	defer r.tg.Done()
	id := r.mu.RLock()
	defer r.mu.RUnlock(id)
	backups := append([]modules.UploadedBackup(nil), r.persist.UploadedBackups...)
	hosts := make([]types.SiaPublicKey, 0, len(r.persist.SyncedContracts))
	for _, c := range r.hostContractor.Contracts() {
		for _, id := range r.persist.SyncedContracts {
			if c.ID == id {
				hosts = append(hosts, c.HostPublicKey)
				break
			}
		}
	}
	return backups, hosts, nil
}

// BackupsOnHost returns the backups stored on a particular host. This operation
// can take multiple minutes if the renter is performing many other operations
// on this host, however this operation is given high priority over other types
// of operations.
func (r *Renter) BackupsOnHost(hostKey types.SiaPublicKey) ([]modules.UploadedBackup, error) {
	if err := r.tg.Add(); err != nil {
		return nil, err
	}
	defer r.tg.Done()

	// Find the relevant worker.
	w, err := r.staticWorkerPool.callWorker(hostKey)
	if err != nil {
		return nil, errors.AddContext(err, "host not found in the worker table")
	}

	// Create and queue the job.
	resultChan := w.callQueueFetchBackupsJob()

	// Block until a result is returned from the worker. Note that `AddContext`
	// will return nil if result.err is nil.
	result := <-resultChan
	result.err = errors.AddContext(result.err, "fetch backups job failed")
	return result.uploadedBackups, result.err
}

// UploadBackup creates a backup of the renter which is uploaded to the sia
// network as a snapshot and can be retrieved using only the seed.
func (r *Renter) UploadBackup(src, name string) error {
	if err := r.tg.Add(); err != nil {
		return err
	}
	defer r.tg.Done()
	return r.managedUploadBackup(src, name)
}

// managedUploadBackup creates a backup of the renter which is uploaded to the
// sia network as a snapshot and can be retrieved using only the seed.
func (r *Renter) managedUploadBackup(src, name string) error {
	if len(name) > 96 {
		return errors.New("name is too long")
	}

	// Open the backup for uploading.
	backup, err := os.Open(src)
	if err != nil {
		return errors.AddContext(err, "failed to open backup for uploading")
	}
	defer backup.Close()

	// Prepare the siapath.
	sp, err := modules.SnapshotsSiaPath().Join(name)
	if err != nil {
		return err
	}
	// Create upload params with high redundancy.
	allowance := r.hostContractor.Allowance()
	dataPieces := allowance.Hosts / 10
	if dataPieces == 0 {
		dataPieces = 1
	}
	parityPieces := allowance.Hosts - dataPieces
	ec, err := siafile.NewRSSubCode(int(dataPieces), int(parityPieces), crypto.SegmentSize)
	if err != nil {
		return err
	}
	up := modules.FileUploadParams{
		SiaPath:     sp,
		ErasureCode: ec,
		Force:       false,
<<<<<<< HEAD
		CipherType:  crypto.TypeDefaultRenter,
	}
	// Begin uploading the backup. When the upload finishes, the backup .sia
	// file will be uploaded by r.threadedSynchronizeSnapshots and then deleted.
	fileNode, err := r.managedUploadStreamFromReader(up, backup, true)
=======

		CipherType: crypto.TypeDefaultRenter,
	}
	// Begin uploading the backup. When the upload finishes, the backup .sia
	// file will be uploaded by r.threadedSynchronizeSnapshots and then deleted.
	_, err = r.managedUploadStreamFromReader(up, backup, true)
>>>>>>> d18252b8
	if err != nil {
		return errors.AddContext(err, "failed to upload backup")
	}
	err = fileNode.Close()
	if err != nil {
		return errors.AddContext(err, "unable to close fileNode while uploading a backup")
	}
	// Save initial snapshot entry.
	meta := modules.UploadedBackup{
		Name:           name,
		CreationDate:   types.CurrentTimestamp(),
		Size:           0,
		UploadProgress: 0,
	}
	fastrand.Read(meta.UID[:])
	if err := r.managedSaveSnapshot(meta); err != nil {
		return err
	}

	return nil
}

// DownloadBackup downloads the specified backup.
func (r *Renter) DownloadBackup(dst string, name string) error {
	if err := r.tg.Add(); err != nil {
		return err
	}
	defer r.tg.Done()
	// Open the destination.
	dstFile, err := os.Create(dst)
	if err != nil {
		return err
	}
	defer dstFile.Close()
	// search for backup
	if len(name) > 96 {
		return errors.New("no record of a backup with that name")
	}
	var uid [16]byte
	var found bool
	id := r.mu.RLock()
	for _, b := range r.persist.UploadedBackups {
		if b.Name == name {
			uid = b.UID
			found = true
			break
		}
	}
	r.mu.RUnlock(id)
	if !found {
		return errors.New("no record of a backup with that name")
	}
	// Download snapshot's .sia file.
	_, dotSia, err := r.managedDownloadSnapshot(uid)
	if err != nil {
		return err
	}
	// Store it in the backup file set.
	backupSiaPath, err := modules.SnapshotsSiaPath().Join(name)
	if err != nil {
		return err
	}
	if err := r.staticFileSystem.WriteFile(backupSiaPath, dotSia, 0666); err != nil {
		return err
	}
	// Load the .sia file.
	siaPath, err := modules.SnapshotsSiaPath().Join(name)
	if err != nil {
		return err
	}
	entry, err := r.staticFileSystem.OpenSiaFile(siaPath)
	if err != nil {
		return err
	}
	defer entry.Close()
	// Use .sia file to download snapshot.
	snap, err := entry.Snapshot(siaPath)
	if err != nil {
		return err
	}
	s := r.managedStreamer(snap, false)
	defer s.Close()
	_, err = io.Copy(dstFile, s)
	return err
}

// managedUploadSnapshotHost uploads a snapshot to a single host.
func (r *Renter) managedUploadSnapshotHost(meta modules.UploadedBackup, dotSia []byte, host contractor.Session) error {
	// Get the wallet seed.
	ws, _, err := r.w.PrimarySeed()
	if err != nil {
		return errors.AddContext(err, "failed to get wallet's primary seed")
	}
	// Derive the renter seed and wipe the memory once we are done using it.
	rs := proto.DeriveRenterSeed(ws)
	defer fastrand.Read(rs[:])
	// Derive the secret and wipe it afterwards.
	secret := crypto.HashAll(rs, snapshotKeySpecifier)
	defer fastrand.Read(secret[:])

	// split the snapshot .sia file into sectors
	var sectors [][]byte
	for buf := bytes.NewBuffer(dotSia); buf.Len() > 0; {
		sector := make([]byte, modules.SectorSize)
		copy(sector, buf.Next(len(sector)))
		sectors = append(sectors, sector)
	}
	if len(sectors) > 4 {
		return errors.New("snapshot is too large")
	}

	// upload the siafile, creating a snapshotEntry
	var name [96]byte
	copy(name[:], meta.Name)
	entry := snapshotEntry{
		Name:         name,
		UID:          meta.UID,
		CreationDate: meta.CreationDate,
		Size:         meta.Size,
	}
	for j, piece := range sectors {
		root, err := host.Upload(piece)
		if err != nil {
			return err
		}
		entry.DataSectors[j] = root
	}

	// download the current entry table
	entryTable, err := r.managedDownloadSnapshotTable(host)
	if err != nil {
		return err
	}
	shouldOverwrite := len(entryTable) != 0 // only overwrite if the sector already contained an entryTable
	entryTable = append(entryTable, entry)

	// if entryTable is too large to fit in a sector, repeatedly remove the
	// oldest entry until it fits
	sort.Slice(r.persist.UploadedBackups, func(i, j int) bool {
		return r.persist.UploadedBackups[i].CreationDate > r.persist.UploadedBackups[j].CreationDate
	})
	c, _ := crypto.NewSiaKey(crypto.TypeThreefish, secret[:])
	for len(encoding.Marshal(entryTable)) > int(modules.SectorSize) {
		entryTable = entryTable[:len(entryTable)-1]
	}

	// encode and encrypt the table
	newTable := make([]byte, modules.SectorSize)
	copy(newTable[:16], snapshotTableSpecifier[:])
	copy(newTable[16:], encoding.Marshal(entryTable))
	tableSector := c.EncryptBytes(newTable)

	// swap the new entry table into index 0 and delete the old one
	// (unless it wasn't an entry table)
	if _, err := host.Replace(tableSector, 0, shouldOverwrite); err != nil {
		return err
	}
	return nil
}

// managedSaveSnapshot saves snapshot metadata to disk.
func (r *Renter) managedSaveSnapshot(meta modules.UploadedBackup) error {
	id := r.mu.Lock()
	defer r.mu.Unlock(id)
	// Check whether we've already saved this snapshot.
	for i, ub := range r.persist.UploadedBackups {
		if ub.UID == meta.UID {
			if ub == meta {
				// nothing changed
				return nil
			}
			// something changed; overwrite existing entry
			r.persist.UploadedBackups[i] = meta
			return r.saveSync()
		}
	}
	// Append the new snapshot.
	r.persist.UploadedBackups = append(r.persist.UploadedBackups, meta)
	// Trim the set of snapshots if necessary. Hosts can only store a finite
	// number of snapshots, so if we exceed that number, we kick out the oldest
	// snapshot. We check the size by encoding a slice of snapshotEntrys and
	// removing elements from the slice until the encoded size fits on the host.
	entryTable := make([]snapshotEntry, len(r.persist.UploadedBackups))
	for len(encoding.Marshal(entryTable)) > int(modules.SectorSize) {
		entryTable = entryTable[1:]
	}
	// Sort by CreationDate (youngest-to-oldest) and remove excess elements from
	// the end.
	sort.Slice(r.persist.UploadedBackups, func(i, j int) bool {
		return r.persist.UploadedBackups[i].CreationDate > r.persist.UploadedBackups[j].CreationDate
	})
	r.persist.UploadedBackups = r.persist.UploadedBackups[:len(entryTable)]
	// Save the result.
	if err := r.saveSync(); err != nil {
		return err
	}
	return nil
}

// managedUploadSnapshot uploads a snapshot .sia file to all hosts.
func (r *Renter) managedUploadSnapshot(meta modules.UploadedBackup, dotSia []byte) error {
	contracts := r.hostContractor.Contracts()

	// count good hosts
	var total int
	for _, c := range contracts {
		if c.Utility.GoodForUpload {
			total++
		}
	}

	// upload the siafile and update the entry table for each host
	var succeeded int
	for _, c := range contracts {
		if !c.Utility.GoodForUpload {
			continue
		}
		err := func() error {
			host, err := r.hostContractor.Session(c.HostPublicKey, r.tg.StopChan())
			if err != nil {
				return err
			}
			defer host.Close()
			return r.managedUploadSnapshotHost(meta, dotSia, host)
		}()
		if err != nil {
			r.log.Printf("Uploading snapshot to host %v failed: %v", c.HostPublicKey, err)
			continue
		}
		succeeded++
		pct := 100 * float64(succeeded) / float64(total)
		meta.UploadProgress = calcSnapshotUploadProgress(100, pct)
		if err := r.managedSaveSnapshot(meta); err != nil {
			return err
		}
	}
	if succeeded == 0 {
		r.log.Println("WARN: Failed to upload snapshot to at least one host")
	}
	// save final version of snapshot
	meta.UploadProgress = calcSnapshotUploadProgress(100, 100)
	if err := r.managedSaveSnapshot(meta); err != nil {
		return err
	}

	return nil
}

// managedDownloadSnapshot downloads and returns the specified snapshot.
func (r *Renter) managedDownloadSnapshot(uid [16]byte) (ub modules.UploadedBackup, dotSia []byte, err error) {
	if err := r.tg.Add(); err != nil {
		return modules.UploadedBackup{}, nil, err
	}
	defer r.tg.Done()

	// Get the wallet seed.
	ws, _, err := r.w.PrimarySeed()
	if err != nil {
		return modules.UploadedBackup{}, nil, errors.AddContext(err, "failed to get wallet's primary seed")
	}
	// Derive the renter seed and wipe the memory once we are done using it.
	rs := proto.DeriveRenterSeed(ws)
	defer fastrand.Read(rs[:])
	// Derive the secret and wipe it afterwards.
	secret := crypto.HashAll(rs, snapshotKeySpecifier)
	defer fastrand.Read(secret[:])

	// try downloading from each host in serial, prioritizing the hosts that are
	// GoodForUpload, then GoodForRenew
	contracts := r.hostContractor.Contracts()
	sort.Slice(contracts, func(i, j int) bool {
		if contracts[i].Utility.GoodForUpload == contracts[j].Utility.GoodForUpload {
			return contracts[i].Utility.GoodForRenew && !contracts[j].Utility.GoodForRenew
		}
		return contracts[i].Utility.GoodForUpload && !contracts[j].Utility.GoodForUpload
	})
	for i := range contracts {
		err := func() error {
			host, err := r.hostContractor.Session(contracts[i].HostPublicKey, r.tg.StopChan())
			if err != nil {
				return err
			}
			defer host.Close()
			entryTable, err := r.managedDownloadSnapshotTable(host)
			if err != nil {
				return err
			}
			// search for the desired snapshot
			var entry *snapshotEntry
			for j := range entryTable {
				if entryTable[j].UID == uid {
					entry = &entryTable[j]
					break
				}
			}
			if entry == nil {
				return errors.New("entry table does not contain snapshot")
			}
			// download the entry
			dotSia = nil
			for _, root := range entry.DataSectors {
				data, err := host.Download(root, 0, uint32(modules.SectorSize))
				if err != nil {
					return err
				}
				dotSia = append(dotSia, data...)
				if uint64(len(dotSia)) >= entry.Size {
					dotSia = dotSia[:entry.Size]
					break
				}
			}
			ub = modules.UploadedBackup{
				Name:           string(bytes.TrimRight(entry.Name[:], string(0))),
				UID:            entry.UID,
				CreationDate:   entry.CreationDate,
				Size:           entry.Size,
				UploadProgress: 100,
			}
			return nil
		}()
		if err != nil {
			r.log.Printf("Downloading backup from host %v failed: %v", contracts[i].HostPublicKey, err)
			continue
		}
		return ub, dotSia, nil
	}
	return modules.UploadedBackup{}, nil, errors.New("could not download backup from any host")
}

// threadedSynchronizeSnapshots continuously scans hosts to ensure that all
// current hosts are storing all known snapshots.
func (r *Renter) threadedSynchronizeSnapshots() {
	if err := r.tg.Add(); err != nil {
		return
	}
	defer r.tg.Done()
	// calcOverlap takes a host's entry table and the set of known snapshots,
	// and calculates which snapshots the host is missing and which snapshots it
	// has that we don't.
	calcOverlap := func(entryTable []snapshotEntry, known map[[16]byte]struct{}) (unknown []modules.UploadedBackup, missing [][16]byte) {
		missingMap := make(map[[16]byte]struct{}, len(known))
		for uid := range known {
			missingMap[uid] = struct{}{}
		}
		for _, e := range entryTable {
			if _, ok := known[e.UID]; !ok {
				unknown = append(unknown, modules.UploadedBackup{
					Name:           string(bytes.TrimRight(e.Name[:], string(0))),
					UID:            e.UID,
					CreationDate:   e.CreationDate,
					Size:           e.Size,
					UploadProgress: 100,
				})
			}
			delete(missingMap, e.UID)
		}
		for uid := range missingMap {
			missing = append(missing, uid)
		}
		return
	}

	// Build a set of which contracts are synced.
	syncedContracts := make(map[types.FileContractID]struct{})
	id := r.mu.RLock()
	for _, fcid := range r.persist.SyncedContracts {
		syncedContracts[fcid] = struct{}{}
	}
	r.mu.RUnlock(id)

	for {
		// Can't do anything if the wallet is locked.
		if unlocked, _ := r.w.Unlocked(); !unlocked {
			select {
			case <-time.After(snapshotSyncSleepDuration):
			case <-r.tg.StopChan():
				return
			}
			continue
		}

		// First, process any snapshot siafiles that may have finished uploading.
		offlineMap, goodForRenewMap, contractsMap := r.managedContractUtilityMaps()
		root := modules.SnapshotsSiaPath()
		finfos, _, err := r.staticFileSystem.List(root, true, offlineMap, goodForRenewMap, contractsMap)
		if err != nil {
			r.log.Println("Could not get un-uploaded snapshots:", err)
		}
		for _, info := range finfos {
			// locate corresponding entry
			id = r.mu.RLock()
			var meta modules.UploadedBackup
			found := false
			for _, meta = range r.persist.UploadedBackups {
				sp, _ := info.SiaPath.Rebase(modules.SnapshotsSiaPath(), modules.RootSiaPath())
				if meta.Name == sp.String() {
					found = true
					break
				}
			}
			r.mu.RUnlock(id)
			if !found {
				r.log.Println("Could not locate entry for file in backup set")
				continue
			}

			// record current UploadProgress
			meta.UploadProgress = calcSnapshotUploadProgress(info.UploadProgress, 0)
			if err := r.managedSaveSnapshot(meta); err != nil {
				r.log.Println("Could not save upload progress:", err)
				continue
			}

			if info.Health >= RepairThreshold {
				// not ready for upload yet
				continue
			}
			r.log.Println("Uploading snapshot", info.SiaPath)
			err := func() error {
				// Grab the entry for the uploaded backup's siafile.
				entry, err := r.staticFileSystem.OpenSiaFile(info.SiaPath)
				if err != nil {
					return errors.AddContext(err, "failed to get entry for snapshot")
				}
				// Read the siafile from disk.
				sr, err := entry.SnapshotReader()
				if err != nil {
					entry.Close()
					return err
				}
				// NOTE: The snapshot reader needs to be closed before
				// entry.Close is called, and unfortunately also before
				// managedUploadSnapshot is called, because the snapshot reader
				// holds a lock on the underlying dotsia, which is also actively
				// a part of the repair system. The repair system locks the
				// renter then tries to grab a lock on the siafile, while
				// 'managedUploadSnapshot' can independently try to grab a lock
				// on the renter while holding the snapshot.

				// TODO: Calling ReadAll here is not really acceptable because
				// for larger renters, the snapshot can be very large. For a
				// user with 20 TB of data, the snapshot is going to be 2 GB
				// large, which on its own exceeds our goal for the total memory
				// consumption of the renter, and it's not even that much data.
				//
				// Need to work around the snapshot reader lock issue as well.
				dotSia, err := ioutil.ReadAll(sr)
				if err := sr.Close(); err != nil {
					entry.Close()
					return err
				}

				// Upload the snapshot to the network.
				meta.UploadProgress = calcSnapshotUploadProgress(100, 0)
				meta.Size = uint64(len(dotSia))
				if err := r.managedUploadSnapshot(meta, dotSia); err != nil {
					entry.Close()
					return err
				}

				// Close out the entry.
				entry.Close()

				// Delete the local siafile.
				if err := r.staticFileSystem.DeleteFile(info.SiaPath); err != nil {
					return err
				}
				return nil
			}()
			if err != nil {
				r.log.Println("Failed to upload snapshot .sia:", err)
			}
		}

		// Build a set of the snapshots we already have.
		known := make(map[[16]byte]struct{})
		id := r.mu.RLock()
		for _, ub := range r.persist.UploadedBackups {
			if ub.UploadProgress == 100 {
				known[ub.UID] = struct{}{}
			} else {
				// signal r.threadedUploadAndRepair to keep uploading the snapshot
				select {
				case r.uploadHeap.repairNeeded <- struct{}{}:
				default:
				}
			}
		}
		r.mu.RUnlock(id)

		// Select an unsynchronized host.
		contracts := r.hostContractor.Contracts()
		var found bool
		var c modules.RenterContract
		for _, c = range contracts {
			// ignore bad contracts
			if !c.Utility.GoodForRenew || !c.Utility.GoodForUpload {
				continue
			}
			if _, ok := syncedContracts[c.ID]; !ok {
				found = true
				break
			}
		}
		if !found {
			// No unsychronized hosts; drop any irrelevant contracts, then sleep
			// for a while before trying again
			if len(contracts) != 0 {
				syncedContracts = make(map[types.FileContractID]struct{})
				for _, c := range contracts {
					if !c.Utility.GoodForRenew || !c.Utility.GoodForUpload {
						continue
					}
					syncedContracts[c.ID] = struct{}{}
				}
			}
			select {
			case <-time.After(snapshotSyncSleepDuration):
			case <-r.tg.StopChan():
				return
			}
			continue
		}

		// Synchronize the host.
		r.log.Debugln("Synchronizing snapshots on host", c.HostPublicKey)
		err = func() error {
			// Download the host's entry table.
			host, err := r.hostContractor.Session(c.HostPublicKey, r.tg.StopChan())
			if err != nil {
				return err
			}
			defer host.Close()
			entryTable, err := r.managedDownloadSnapshotTable(host)
			if err != nil {
				return err
			}

			// Calculate which snapshots the host doesn't have, and which
			// snapshots it does have that we haven't seen before.
			unknown, missing := calcOverlap(entryTable, known)

			// If *any* snapshots are new, mark all other hosts as not
			// synchronized.
			if len(unknown) != 0 {
				for fcid := range syncedContracts {
					delete(syncedContracts, fcid)
				}
				// Record the new snapshots; they'll be replicated to the other
				// hosts in subsequent iterations of the synchronization loop.
				for _, ub := range unknown {
					known[ub.UID] = struct{}{}
					if err := r.managedSaveSnapshot(ub); err != nil {
						return err
					}
					r.log.Printf("Located new snapshot %q on host %v", ub.Name, c.HostPublicKey)
				}
			}

			// Upload any snapshots that the host is missing.
			//
			// TODO: instead of returning immediately upon encountering an
			// error, we should probably continue trying to upload the other
			// snapshots.
			for _, uid := range missing {
				ub, dotSia, err := r.managedDownloadSnapshot(uid)
				if err != nil {
					// TODO: if snapshot can't be found on any host, delete it
					return err
				}
				if err := r.managedUploadSnapshotHost(ub, dotSia, host); err != nil {
					return err
				}
				r.log.Printf("Replicated missing snapshot %q to host %v", ub.Name, c.HostPublicKey)
			}
			return nil
		}()
		if err != nil {
			r.log.Println("Failed to synchronize snapshots on host:", err)
			// sleep for a bit to prevent retrying the same host repeatedly in a
			// tight loop
			select {
			case <-time.After(snapshotSyncSleepDuration):
			case <-r.tg.StopChan():
				return
			}
			continue
		}
		// Mark the contract as synchronized.
		syncedContracts[c.ID] = struct{}{}
		// Commit the set of synchronized hosts.
		id = r.mu.Lock()
		r.persist.SyncedContracts = r.persist.SyncedContracts[:0]
		for fcid := range syncedContracts {
			r.persist.SyncedContracts = append(r.persist.SyncedContracts, fcid)
		}
		if err := r.saveSync(); err != nil {
			r.log.Println("Failed to update set of synced hosts:", err)
		}
		r.mu.Unlock(id)
	}
}<|MERGE_RESOLUTION|>--- conflicted
+++ resolved
@@ -137,20 +137,12 @@
 		SiaPath:     sp,
 		ErasureCode: ec,
 		Force:       false,
-<<<<<<< HEAD
-		CipherType:  crypto.TypeDefaultRenter,
+
+		CipherType: crypto.TypeDefaultRenter,
 	}
 	// Begin uploading the backup. When the upload finishes, the backup .sia
 	// file will be uploaded by r.threadedSynchronizeSnapshots and then deleted.
-	fileNode, err := r.managedUploadStreamFromReader(up, backup, true)
-=======
-
-		CipherType: crypto.TypeDefaultRenter,
-	}
-	// Begin uploading the backup. When the upload finishes, the backup .sia
-	// file will be uploaded by r.threadedSynchronizeSnapshots and then deleted.
-	_, err = r.managedUploadStreamFromReader(up, backup, true)
->>>>>>> d18252b8
+	fileNode, err = r.managedUploadStreamFromReader(up, backup, true)
 	if err != nil {
 		return errors.AddContext(err, "failed to upload backup")
 	}
