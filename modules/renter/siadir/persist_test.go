package siadir

import (
	"encoding/hex"
	"encoding/json"
	"fmt"
	"os"
	"path/filepath"
	"testing"

	"gitlab.com/NebulousLabs/Sia/modules"
	"gitlab.com/NebulousLabs/fastrand"
	"gitlab.com/NebulousLabs/writeaheadlog"
)

// equalMetadatas is a helper that compares two siaDirMetadatas. If using this
// function to check persistence the time fields should be checked in the test
// itself as well and reset due to how time is persisted
func equalMetadatas(md, md2 Metadata) error {
	// Check AggregateHealth
	if md.AggregateHealth != md2.AggregateHealth {
		return fmt.Errorf("aggregatehealths not equal, %v and %v", md.AggregateHealth, md2.AggregateHealth)
	}
	// Check AggregateNumFiles
	if md.AggregateNumFiles != md2.AggregateNumFiles {
		return fmt.Errorf("AggregateNumFiles not equal, %v and %v", md.AggregateNumFiles, md2.AggregateNumFiles)
	}
	// Check AggregateSize
	if md.AggregateSize != md2.AggregateSize {
		return fmt.Errorf("aggregate sizes not equal, %v and %v", md.AggregateSize, md2.AggregateSize)
	}
	// Check Health
	if md.Health != md2.Health {
		return fmt.Errorf("healths not equal, %v and %v", md.Health, md2.Health)
	}
	// Check LastHealthCheckTime
	if md.LastHealthCheckTime != md2.LastHealthCheckTime {
		return fmt.Errorf("lasthealthchecktimes not equal, %v and %v", md.LastHealthCheckTime, md2.LastHealthCheckTime)
	}
	// Check MinRedundancy
	if md.MinRedundancy != md2.MinRedundancy {
		return fmt.Errorf("MinRedundancy not equal, %v and %v", md.MinRedundancy, md2.MinRedundancy)
	}
	// Check ModTimes
	if md.ModTime != md2.ModTime {
		return fmt.Errorf("ModTimes not equal, %v and %v", md.ModTime, md2.ModTime)
	}
	// Check NumFiles
	if md.NumFiles != md2.NumFiles {
		return fmt.Errorf("NumFiles not equal, %v and %v", md.NumFiles, md2.NumFiles)
	}
	// Check NumStuckChunks
	if md.NumStuckChunks != md2.NumStuckChunks {
		return fmt.Errorf("NumStuckChunks not equal, %v and %v", md.NumStuckChunks, md2.NumStuckChunks)
	}
	// Check NumSubDirs
	if md.NumSubDirs != md2.NumSubDirs {
		return fmt.Errorf("NumSubDirs not equal, %v and %v", md.NumSubDirs, md2.NumSubDirs)
	}
<<<<<<< HEAD
	// Check RootDir
	if md.RootDir != md2.RootDir {
		return fmt.Errorf("rootDirs not equal, %v and %v", md.RootDir, md2.RootDir)
	}
	// Check SiaPath
	if !md.SiaPath.Equals(md2.SiaPath) {
		return fmt.Errorf("siapaths not equal, %v and %v", md.SiaPath, md2.SiaPath)
=======
	// Check Size
	if md.AggregateSize != md2.AggregateSize {
		return fmt.Errorf("aggregate sizes not equal, %v and %v", md.AggregateSize, md2.AggregateSize)
>>>>>>> 96a9e8f4
	}
	// Check StuckHealth
	if md.StuckHealth != md2.StuckHealth {
		return fmt.Errorf("stuck healths not equal, %v and %v", md.StuckHealth, md2.StuckHealth)
	}

	return nil
}

// newTestDir creates a new SiaDir for testing, the test Name should be passed
// in as the rootDir
func newTestDir(rootDir string) (*SiaDir, error) {
	rootPath := filepath.Join(os.TempDir(), "siadirs", rootDir)
	if err := os.RemoveAll(rootPath); err != nil {
		return nil, err
	}
	wal, _ := newTestWAL()
	return New(modules.RandomSiaPath(), rootPath, wal)
}

// newTestWal is a helper method to create a WAL for testing.
func newTestWAL() (*writeaheadlog.WAL, string) {
	// Create the wal.
	walsDir := filepath.Join(os.TempDir(), "wals")
	if err := os.MkdirAll(walsDir, 0700); err != nil {
		panic(err)
	}
	walFilePath := filepath.Join(walsDir, hex.EncodeToString(fastrand.Bytes(8)))
	_, wal, err := writeaheadlog.New(walFilePath)
	if err != nil {
		panic(err)
	}
	return wal, walFilePath
}

// TestCreateReadMetadataUpdate tests if an update can be created using createMetadataUpdate
// and if the created update can be read using readMetadataUpdate.
func TestCreateReadMetadataUpdate(t *testing.T) {
	if testing.Short() {
		t.SkipNow()
	}
	t.Parallel()

	sd, err := newTestDir(t.Name())
	if err != nil {
		t.Fatal(err)
	}
	// Create metadata update
	path := sd.siaPath.SiaDirMetadataSysPath(sd.rootDir)
	update, err := createMetadataUpdate(path, sd.metadata)
	if err != nil {
		t.Fatal(err)
	}

	// Read metadata update
	data, path, err := readMetadataUpdate(update)
	if err != nil {
		t.Fatal("Failed to read update", err)
	}

	// Check path
	path2 := sd.siaPath.SiaDirMetadataSysPath(sd.rootDir)
	if path != path2 {
		t.Fatalf("Path not correct: expected %v got %v", path2, path)
	}

	// Check data
	var metadata Metadata
	err = json.Unmarshal(data, &metadata)
	if err != nil {
		t.Fatal(err)
	}
	// Check Time separately due to how the time is persisted
	if !metadata.LastHealthCheckTime.Equal(sd.metadata.LastHealthCheckTime) {
		t.Fatalf("LastHealthCheckTimes not equal, got %v expected %v", metadata.LastHealthCheckTime, sd.metadata.LastHealthCheckTime)
	}
	sd.metadata.LastHealthCheckTime = metadata.LastHealthCheckTime
	if !metadata.ModTime.Equal(sd.metadata.ModTime) {
		t.Fatalf("ModTimes not equal, got %v expected %v", metadata.ModTime, sd.metadata.ModTime)
	}
	sd.metadata.ModTime = metadata.ModTime
	if err := equalMetadatas(metadata, sd.metadata); err != nil {
		t.Fatal(err)
	}
}

// TestCreateReadDeleteUpdate tests if an update can be created using
// createDeleteUpdate and if the created update can be read using
// readDeleteUpdate.
func TestCreateReadDeleteUpdate(t *testing.T) {
	if testing.Short() {
		t.SkipNow()
	}
	t.Parallel()

	sd, err := newTestDir(t.Name())
	if err != nil {
		t.Fatal(err)
	}
	update := sd.createDeleteUpdate()
	// Read update
	path := readDeleteUpdate(update)
	// Compare values
	siaDirPath := sd.siaPath.SiaDirSysPath(sd.rootDir)
	if path != siaDirPath {
		t.Error("paths don't match")
	}
}

// TestApplyUpdates tests a variety of functions that are used to apply
// updates.
func TestApplyUpdates(t *testing.T) {
	if testing.Short() {
		t.SkipNow()
	}
	t.Parallel()

	t.Run("TestApplyUpdates", func(t *testing.T) {
		siadir, err := newTestDir(t.Name())
		if err != nil {
			t.Fatal(err)
		}
		testApply(t, siadir, ApplyUpdates)
	})
	t.Run("TestSiaDirApplyUpdates", func(t *testing.T) {
		siadir, err := newTestDir(t.Name())
		if err != nil {
			t.Fatal(err)
		}
		testApply(t, siadir, siadir.applyUpdates)
	})
	t.Run("TestCreateAndApplyTransaction", func(t *testing.T) {
		siadir, err := newTestDir(t.Name())
		if err != nil {
			t.Fatal(err)
		}
		testApply(t, siadir, siadir.createAndApplyTransaction)
	})
}

// testApply tests if a given method applies a set of updates correctly.
func testApply(t *testing.T, siadir *SiaDir, apply func(...writeaheadlog.Update) error) {
	// Create an update to the metadata
	metadata := siadir.metadata
	metadata.Health = 1.0
	path := siadir.siaPath.SiaDirMetadataSysPath(siadir.rootDir)
	update, err := createMetadataUpdate(path, metadata)
	if err != nil {
		t.Fatal(err)
	}

	// Apply update.
	if err := apply(update); err != nil {
		t.Fatal("Failed to apply update", err)
	}
	// Open file.
	sd, err := LoadSiaDir(siadir.rootDir, siadir.siaPath, modules.ProdDependencies, siadir.wal)
	if err != nil {
		t.Fatal("Failed to load siadir", err)
	}
	// Check Time separately due to how the time is persisted
	if !metadata.LastHealthCheckTime.Equal(sd.metadata.LastHealthCheckTime) {
		t.Fatalf("LastHealthCheckTimes not equal, got %v expected %v", metadata.LastHealthCheckTime, sd.metadata.LastHealthCheckTime)
	}
	sd.metadata.LastHealthCheckTime = metadata.LastHealthCheckTime
	if !metadata.ModTime.Equal(sd.metadata.ModTime) {
		t.Fatalf("ModTimes not equal, got %v expected %v", metadata.ModTime, sd.metadata.ModTime)
	}
	sd.metadata.ModTime = metadata.ModTime
	// Check if correct data was written.
	if err := equalMetadatas(metadata, sd.metadata); err != nil {
		t.Fatal(err)
	}
}

// TestManagedCreateAndApplyTransactions tests if
// managedCreateAndApplyTransactions applies a set of updates correctly.
func TestManagedCreateAndApplyTransactions(t *testing.T) {
	if testing.Short() {
		t.SkipNow()
	}
	t.Parallel()

	siadir, err := newTestDir(t.Name())
	if err != nil {
		t.Fatal(err)
	}
	// Create an update to the metadata
	metadata := siadir.metadata
	metadata.Health = 1.0
	path := siadir.siaPath.SiaDirMetadataSysPath(siadir.rootDir)
	update, err := createMetadataUpdate(path, metadata)
	if err != nil {
		t.Fatal(err)
	}

	// Apply update.
	if err := managedCreateAndApplyTransaction(siadir.wal, update); err != nil {
		t.Fatal("Failed to apply update", err)
	}
	// Open file.
	sd, err := LoadSiaDir(siadir.rootDir, siadir.siaPath, modules.ProdDependencies, siadir.wal)
	if err != nil {
		t.Fatal("Failed to load siadir", err)
	}
	// Check Time separately due to how the time is persisted
	if !metadata.LastHealthCheckTime.Equal(sd.metadata.LastHealthCheckTime) {
		t.Fatalf("LastHealthCheckTimes not equal, got %v expected %v", metadata.LastHealthCheckTime, sd.metadata.LastHealthCheckTime)
	}
	sd.metadata.LastHealthCheckTime = metadata.LastHealthCheckTime
	if !metadata.ModTime.Equal(sd.metadata.ModTime) {
		t.Fatalf("ModTimes not equal, got %v expected %v", metadata.ModTime, sd.metadata.ModTime)
	}
	sd.metadata.ModTime = metadata.ModTime
	// Check if correct data was written.
	if err := equalMetadatas(metadata, sd.metadata); err != nil {
		t.Fatal(err)
	}
}<|MERGE_RESOLUTION|>--- conflicted
+++ resolved
@@ -56,20 +56,6 @@
 	// Check NumSubDirs
 	if md.NumSubDirs != md2.NumSubDirs {
 		return fmt.Errorf("NumSubDirs not equal, %v and %v", md.NumSubDirs, md2.NumSubDirs)
-	}
-<<<<<<< HEAD
-	// Check RootDir
-	if md.RootDir != md2.RootDir {
-		return fmt.Errorf("rootDirs not equal, %v and %v", md.RootDir, md2.RootDir)
-	}
-	// Check SiaPath
-	if !md.SiaPath.Equals(md2.SiaPath) {
-		return fmt.Errorf("siapaths not equal, %v and %v", md.SiaPath, md2.SiaPath)
-=======
-	// Check Size
-	if md.AggregateSize != md2.AggregateSize {
-		return fmt.Errorf("aggregate sizes not equal, %v and %v", md.AggregateSize, md2.AggregateSize)
->>>>>>> 96a9e8f4
 	}
 	// Check StuckHealth
 	if md.StuckHealth != md2.StuckHealth {
