package renter

import (
	"bytes"
	"io"
	"math"
	"time"

	"gitlab.com/NebulousLabs/Sia/modules"
	"gitlab.com/NebulousLabs/Sia/modules/renter/siafile"
	"gitlab.com/NebulousLabs/errors"
)

type (
	// streamer is a modules.Streamer that can be used to stream downloads from
	// the sia network.
	streamer struct {
		staticFile      *siafile.Snapshot
		staticFileEntry *siafile.SiaFileSetEntry
		offset          int64
		r               *Renter
	}
)

// min is a helper function to find the minimum of multiple values.
func min(values ...uint64) uint64 {
	min := uint64(math.MaxUint64)
	for _, v := range values {
		if v < min {
			min = v
		}
	}
	return min
}

// Streamer creates a modules.Streamer that can be used to stream downloads from
// the sia network.
func (r *Renter) Streamer(siaPath string) (string, modules.Streamer, error) {
	// Lookup the file associated with the nickname.
	entry, err := r.staticFileSet.Open(siaPath)
	if err != nil {
		return "", nil, err
	}
	// Create the streamer
	s := &streamer{
		staticFile:      entry.Snapshot(),
		staticFileEntry: entry,
		r:               r,
	}
	return entry.SiaPath(), s, nil
}

// Close closes the streamer and let's the fileSet know that the SiaFile is no
// longer in use.
func (s *streamer) Close() error {
	err1 := s.staticFileEntry.SiaFile.UpdateAccessTime()
	err2 := s.staticFileEntry.Close()
	return errors.Compose(err1, err2)
}

// Read implements the standard Read interface. It will download the requested
// data from the sia network and block until the download is complete.  To
// prevent http.ServeContent from requesting too much data at once, Read can
// only request a single chunk at once.
func (s *streamer) Read(p []byte) (n int, err error) {
	// Get the file's size
	fileSize := int64(s.staticFile.Size())

	// Make sure we haven't reached the EOF yet.
	if s.offset >= fileSize {
		return 0, io.EOF
	}

	// Calculate how much we can download. We never download more than a single chunk.
<<<<<<< HEAD
	chunkIndex, chunkOffset := s.staticFile.ChunkIndexByOffset(uint64(s.offset))
	if chunkIndex == s.staticFile.NumChunks() {
		return 0, io.EOF
	}
	remainingData := uint64(fileSize - s.offset)
	requestedData := uint64(len(p))
	remainingChunk := s.staticFile.ChunkSize() - chunkOffset
	length := min(remainingData, requestedData, remainingChunk)
=======
	remainingData := uint64(fileSize - s.offset)
	requestedData := uint64(len(p))
	length := min(remainingData, requestedData)
>>>>>>> 40f0ab37

	// Download data.
	buffer := bytes.NewBuffer([]byte{})
	ddw := newDownloadDestinationWriter(buffer)
	d, err := s.r.managedNewDownload(downloadParams{
		destination:       ddw,
		destinationType:   destinationTypeSeekStream,
		destinationString: "httpresponse",
		file:              s.staticFile,

		latencyTarget: 50 * time.Millisecond, // TODO low default until full latency suport is added.
		length:        length,
		needsMemory:   true,
		offset:        uint64(s.offset),
		overdrive:     5,    // TODO: high default until full overdrive support is added.
		priority:      1000, // TODO: high default until full priority support is added.
	})
	if err != nil {
		err = errors.Compose(err, ddw.Close())
		return 0, errors.AddContext(err, "failed to create new download")
	}

	// Register some cleanup for when the download is done.
	d.OnComplete(func(_ error) error {
		// close the destination buffer to avoid deadlocks.
		return ddw.Close()
	})

	// Set the in-memory buffer to nil just to be safe in case of a memory
	// leak.
	defer func() {
		d.destination = nil
	}()

	// Block until the download has completed.
	select {
	case <-d.completeChan:
		if d.Err() != nil {
			return 0, errors.AddContext(d.Err(), "download failed")
		}
	case <-s.r.tg.StopChan():
		return 0, errors.New("download interrupted by shutdown")
	}

	// Copy downloaded data into buffer.
	copy(p, buffer.Bytes())

	// Adjust offset
	s.offset += int64(length)
	return int(length), nil
}

// Seek sets the offset for the next Read to offset, interpreted
// according to whence: SeekStart means relative to the start of the file,
// SeekCurrent means relative to the current offset, and SeekEnd means relative
// to the end. Seek returns the new offset relative to the start of the file
// and an error, if any.
func (s *streamer) Seek(offset int64, whence int) (int64, error) {
	var newOffset int64
	switch whence {
	case io.SeekStart:
		newOffset = 0
	case io.SeekCurrent:
		newOffset = s.offset
	case io.SeekEnd:
		newOffset = int64(s.staticFile.Size())
	}
	newOffset += offset

	if newOffset < 0 {
		return s.offset, errors.New("cannot seek to negative offset")
	}
	s.offset = newOffset
	return s.offset, nil
}<|MERGE_RESOLUTION|>--- conflicted
+++ resolved
@@ -72,7 +72,6 @@
 	}
 
 	// Calculate how much we can download. We never download more than a single chunk.
-<<<<<<< HEAD
 	chunkIndex, chunkOffset := s.staticFile.ChunkIndexByOffset(uint64(s.offset))
 	if chunkIndex == s.staticFile.NumChunks() {
 		return 0, io.EOF
@@ -81,11 +80,6 @@
 	requestedData := uint64(len(p))
 	remainingChunk := s.staticFile.ChunkSize() - chunkOffset
 	length := min(remainingData, requestedData, remainingChunk)
-=======
-	remainingData := uint64(fileSize - s.offset)
-	requestedData := uint64(len(p))
-	length := min(remainingData, requestedData)
->>>>>>> 40f0ab37
 
 	// Download data.
 	buffer := bytes.NewBuffer([]byte{})
