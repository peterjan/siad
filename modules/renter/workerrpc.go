--- conflicted
+++ resolved
@@ -156,11 +156,11 @@
 	if err != nil {
 		return nil, err
 	}
-<<<<<<< HEAD
+	// Set deadline on the stream.
+	err = stream.SetDeadline(time.Now().Add(defaultRPCDeadline))
+	if err != nil {
+		return nil, err
+	}
+	// Wrap the stream in a ratelimit.
 	return ratelimit.NewRLStream(stream, w.renter.rl, w.renter.tg.StopChan()), nil
-=======
-
-	// Set the deadline.
-	return stream, stream.SetDeadline(time.Now().Add(defaultRPCDeadline))
->>>>>>> 4d8b272d
 }