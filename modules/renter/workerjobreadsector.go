--- conflicted
+++ resolved
@@ -66,25 +66,20 @@
 	return data, nil
 }
 
-<<<<<<< HEAD
 // newJobReadSector creates a new read sector job.
 func (w *worker) newJobReadSector(ctx context.Context, queue *jobReadQueue, respChan chan *jobReadResponse, root crypto.Hash, offset, length uint64) *jobReadSector {
-=======
-func (w *worker) newJobReadSector(ctx context.Context, respChan chan *jobReadResponse, root crypto.Hash, offset, length uint64) *jobReadSector {
->>>>>>> 8440066a
 	return &jobReadSector{
 		jobRead: jobRead{
 			staticResponseChan: respChan,
 			staticLength:       length,
 
-			jobGeneric: newJobGeneric(ctx, w.staticJobReadQueue, &jobReadSectorMetadata{staticSector: root}),
+			jobGeneric: newJobGeneric(ctx, queue, &jobReadSectorMetadata{staticSector: root}),
 		},
 		staticOffset: offset,
 		staticSector: root,
 	}
 }
 
-<<<<<<< HEAD
 // ReadSector is a helper method to run a ReadSector job with low priority on a
 // worker.
 func (w *worker) ReadSectorLowPrio(ctx context.Context, root crypto.Hash, offset, length uint64) ([]byte, error) {
@@ -110,12 +105,6 @@
 func (w *worker) ReadSector(ctx context.Context, root crypto.Hash, offset, length uint64) ([]byte, error) {
 	readSectorRespChan := make(chan *jobReadResponse)
 	jro := w.newJobReadSector(ctx, w.staticJobReadQueue, readSectorRespChan, root, offset, length)
-=======
-// ReadSector is a helper method to run a ReadSector job on a worker.
-func (w *worker) ReadSector(ctx context.Context, root crypto.Hash, offset, length uint64) ([]byte, error) {
-	readSectorRespChan := make(chan *jobReadResponse)
-	jro := w.newJobReadSector(ctx, readSectorRespChan, root, offset, length)
->>>>>>> 8440066a
 
 	// Add the job to the queue.
 	if !w.staticJobReadQueue.callAdd(jro) {
