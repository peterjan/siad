--- conflicted
+++ resolved
@@ -562,11 +562,141 @@
 	})
 }
 
-<<<<<<< HEAD
 // TestExecuteReadOffsetProgram tests the managedRPCExecuteProgram with a valid
 // 'ReadOffset' program that only reads from a sector.
 func TestExecuteReadOffsetProgram(t *testing.T) {
-=======
+	if testing.Short() {
+		t.SkipNow()
+	}
+	t.Parallel()
+
+	// create a blank host tester
+	rhp, err := newRenterHostPair(t.Name())
+	if err != nil {
+		t.Fatal(err)
+	}
+	defer func() {
+		err := rhp.Close()
+		if err != nil {
+			t.Error(err)
+		}
+	}()
+	ht := rhp.staticHT
+
+	// get a snapshot of the SO before running the program.
+	sos, err := ht.host.managedGetStorageObligationSnapshot(rhp.staticFCID)
+	if err != nil {
+		t.Fatal(err)
+	}
+
+	// create a random sector
+	sectorData := fastrand.Bytes(int(modules.SectorSize))
+	sectorRoot := crypto.MerkleRoot(sectorData)
+	// modify the host's storage obligation to add the sector
+	so, err := ht.host.managedGetStorageObligation(rhp.staticFCID)
+	if err != nil {
+		t.Fatal(err)
+	}
+	so.SectorRoots = []crypto.Hash{sectorRoot}
+	ht.host.managedLockStorageObligation(rhp.staticFCID)
+	err = ht.host.managedModifyStorageObligation(so, []crypto.Hash{}, map[crypto.Hash][]byte{sectorRoot: sectorData})
+	if err != nil {
+		t.Fatal(err)
+	}
+	ht.host.managedUnlockStorageObligation(rhp.staticFCID)
+
+	// select a random number of segments to read at random offset
+	numSegments := fastrand.Uint64n(5) + 1
+	totalSegments := modules.SectorSize / crypto.SegmentSize
+	offset := fastrand.Uint64n(totalSegments-numSegments+1) * crypto.SegmentSize
+	length := numSegments * crypto.SegmentSize
+
+	// create the 'ReadOffset' program.
+	pt := rhp.managedPriceTable()
+	pb := modules.NewProgramBuilder(pt, 0)
+	pb.AddReadOffsetInstruction(length, offset, true)
+	program, data := pb.Program()
+	programCost, refund, collateral := pb.Cost(true)
+
+	// prepare the request.
+	epr := modules.RPCExecuteProgramRequest{
+		FileContractID:    rhp.staticFCID,
+		Program:           program,
+		ProgramDataLength: uint64(len(data)),
+	}
+
+	// fund an account.
+	fundingAmt := rhp.staticHT.host.managedInternalSettings().MaxEphemeralAccountBalance.Add(pt.FundAccountCost)
+	_, err = rhp.managedFundEphemeralAccount(fundingAmt, true)
+	if err != nil {
+		t.Fatal(err)
+	}
+
+	// Compute expected bandwidth cost. These hardcoded values were chosen after
+	// running this test with a high budget and measuring the used bandwidth for
+	// this particular program on the "renter" side. This way we can test that
+	// the bandwidth measured by the renter is large enough to be accepted by
+	// the host.
+	expectedDownload := uint64(1460)
+	expectedUpload := uint64(1460)
+	downloadCost := pt.DownloadBandwidthCost.Mul64(expectedDownload)
+	uploadCost := pt.UploadBandwidthCost.Mul64(expectedUpload)
+	bandwidthCost := downloadCost.Add(uploadCost)
+	cost := programCost.Add(bandwidthCost)
+
+	// execute program.
+	resps, bandwidth, err := rhp.managedExecuteProgram(epr, data, cost, true, true)
+	if err != nil {
+		t.Log("cost", cost.HumanString())
+		t.Log("expected ea balance", rhp.staticHT.host.managedInternalSettings().MaxEphemeralAccountBalance.HumanString())
+		t.Fatal(err)
+	}
+	// there should only be a single response.
+	if len(resps) != 1 {
+		t.Fatalf("expected 1 response but got %v", len(resps))
+	}
+	resp := resps[0]
+
+	// check response.
+	if resp.Error != nil {
+		t.Fatal(resp.Error)
+	}
+	if resp.NewSize != sos.staticContractSize {
+		t.Fatalf("expected contract size to stay the same: %v != %v", sos.staticContractSize, resp.NewSize)
+	}
+	if resp.NewMerkleRoot != sos.staticMerkleRoot {
+		t.Fatalf("expected merkle root to stay the same: %v != %v", sos.staticMerkleRoot, resp.NewMerkleRoot)
+	}
+	if !resp.AdditionalCollateral.Equals(collateral) {
+		t.Fatalf("collateral doesnt't match expected collateral: %v != %v", resp.AdditionalCollateral.HumanString(), collateral.HumanString())
+	}
+	if !resp.StorageCost.Equals(refund) {
+		t.Fatalf("refund doesn't match expected refund: %v != %v", resp.StorageCost.HumanString(), refund.HumanString())
+	}
+	if uint64(len(resp.Output)) != length {
+		t.Fatalf("expected returned data to have length %v but was %v", length, len(resp.Output))
+	}
+
+	if !bytes.Equal(sectorData[offset:offset+length], resp.Output) {
+		t.Fatal("Unexpected data")
+	}
+
+	// verify the proof
+	proofStart := int(offset) / crypto.SegmentSize
+	proofEnd := int(offset+length) / crypto.SegmentSize
+	proof := crypto.MerkleRangeProof(sectorData, proofStart, proofEnd)
+	if !reflect.DeepEqual(proof, resp.Proof) {
+		t.Fatal("proof doesn't match expected proof")
+	}
+
+	// verify the cost
+	if !resp.TotalCost.Equals(programCost) {
+		t.Fatalf("wrong TotalCost %v != %v", resp.TotalCost.HumanString(), programCost.HumanString())
+	}
+
+	t.Logf("Used bandwidth (read offset program): %v down, %v up", bandwidth.Downloaded(), bandwidth.Uploaded())
+}
+
 // TestVerifyExecuteProgramRevision is a unit test covering
 // verifyExecuteProgramRevision.
 func TestVerifyExecuteProgramRevision(t *testing.T) {
@@ -790,17 +920,12 @@
 // TestExecuteAppendProgram tests the managedRPCExecuteProgram with a valid
 // 'Append' program.
 func TestExecuteAppendProgram(t *testing.T) {
->>>>>>> 5dea750d
 	if testing.Short() {
 		t.SkipNow()
 	}
 	t.Parallel()
 
-<<<<<<< HEAD
-	// create a blank host tester
-=======
 	// create a testing pair.
->>>>>>> 5dea750d
 	rhp, err := newRenterHostPair(t.Name())
 	if err != nil {
 		t.Fatal(err)
@@ -811,44 +936,6 @@
 			t.Error(err)
 		}
 	}()
-<<<<<<< HEAD
-	ht := rhp.staticHT
-
-	// get a snapshot of the SO before running the program.
-	sos, err := ht.host.managedGetStorageObligationSnapshot(rhp.staticFCID)
-	if err != nil {
-		t.Fatal(err)
-	}
-
-	// create a random sector
-	sectorData := fastrand.Bytes(int(modules.SectorSize))
-	sectorRoot := crypto.MerkleRoot(sectorData)
-	// modify the host's storage obligation to add the sector
-	so, err := ht.host.managedGetStorageObligation(rhp.staticFCID)
-	if err != nil {
-		t.Fatal(err)
-	}
-	so.SectorRoots = []crypto.Hash{sectorRoot}
-	ht.host.managedLockStorageObligation(rhp.staticFCID)
-	err = ht.host.managedModifyStorageObligation(so, []crypto.Hash{}, map[crypto.Hash][]byte{sectorRoot: sectorData})
-	if err != nil {
-		t.Fatal(err)
-	}
-	ht.host.managedUnlockStorageObligation(rhp.staticFCID)
-
-	// select a random number of segments to read at random offset
-	numSegments := fastrand.Uint64n(5) + 1
-	totalSegments := modules.SectorSize / crypto.SegmentSize
-	offset := fastrand.Uint64n(totalSegments-numSegments+1) * crypto.SegmentSize
-	length := numSegments * crypto.SegmentSize
-
-	// create the 'ReadOffset' program.
-	pt := rhp.managedPriceTable()
-	pb := modules.NewProgramBuilder(pt)
-	pb.AddReadOffsetInstruction(length, offset, true)
-	program, data := pb.Program()
-	programCost, refund, collateral := pb.Cost(true)
-=======
 
 	// helper to get current revision's number.
 	revNum := func() uint64 {
@@ -880,7 +967,6 @@
 	program, data := pb.Program()
 	programCost, storageCost, collateral := pb.Cost(true)
 	totalCost, _, _ := pb.Cost(false)
->>>>>>> 5dea750d
 
 	// prepare the request.
 	epr := modules.RPCExecuteProgramRequest{
@@ -890,13 +976,9 @@
 	}
 
 	// fund an account.
-<<<<<<< HEAD
-	fundingAmt := rhp.staticHT.host.managedInternalSettings().MaxEphemeralAccountBalance.Add(pt.FundAccountCost)
-=======
 	his := rhp.staticHT.host.managedInternalSettings()
 	maxBalance := his.MaxEphemeralAccountBalance
 	fundingAmt := maxBalance.Add(pt.FundAccountCost)
->>>>>>> 5dea750d
 	_, err = rhp.managedFundEphemeralAccount(fundingAmt, true)
 	if err != nil {
 		t.Fatal(err)
@@ -907,27 +989,13 @@
 	// this particular program on the "renter" side. This way we can test that
 	// the bandwidth measured by the renter is large enough to be accepted by
 	// the host.
-<<<<<<< HEAD
-	expectedDownload := uint64(1460)
-	expectedUpload := uint64(1460)
-=======
-	expectedDownload := uint64(4380) // download
+	expectedDownload := uint64(2920) // download
 	expectedUpload := uint64(7300)   // upload
->>>>>>> 5dea750d
 	downloadCost := pt.DownloadBandwidthCost.Mul64(expectedDownload)
 	uploadCost := pt.UploadBandwidthCost.Mul64(expectedUpload)
 	bandwidthCost := downloadCost.Add(uploadCost)
 	cost := programCost.Add(bandwidthCost)
 
-<<<<<<< HEAD
-	// execute program.
-	resps, bandwidth, err := rhp.managedExecuteProgram(epr, data, cost, true)
-	if err != nil {
-		t.Log("cost", cost.HumanString())
-		t.Log("expected ea balance", rhp.staticHT.host.managedInternalSettings().MaxEphemeralAccountBalance.HumanString())
-		t.Fatal(err)
-	}
-=======
 	// check contract revision number before executing the program.
 	revNumBefore := revNum()
 
@@ -946,7 +1014,6 @@
 	// Log the bandwidth used by this RPC.
 	t.Logf("Used bandwidth (append sector program): %v down, %v up", limit.Downloaded(), limit.Uploaded())
 
->>>>>>> 5dea750d
 	// there should only be a single response.
 	if len(resps) != 1 {
 		t.Fatalf("expected 1 response but got %v", len(resps))
@@ -957,42 +1024,6 @@
 	if resp.Error != nil {
 		t.Fatal(resp.Error)
 	}
-<<<<<<< HEAD
-	if resp.NewSize != sos.staticContractSize {
-		t.Fatalf("expected contract size to stay the same: %v != %v", sos.staticContractSize, resp.NewSize)
-	}
-	if resp.NewMerkleRoot != sos.staticMerkleRoot {
-		t.Fatalf("expected merkle root to stay the same: %v != %v", sos.staticMerkleRoot, resp.NewMerkleRoot)
-	}
-	if !resp.AdditionalCollateral.Equals(collateral) {
-		t.Fatalf("collateral doesnt't match expected collateral: %v != %v", resp.AdditionalCollateral.HumanString(), collateral.HumanString())
-	}
-	if !resp.PotentialRefund.Equals(refund) {
-		t.Fatalf("refund doesn't match expected refund: %v != %v", resp.PotentialRefund.HumanString(), refund.HumanString())
-	}
-	if uint64(len(resp.Output)) != length {
-		t.Fatalf("expected returned data to have length %v but was %v", length, len(resp.Output))
-	}
-
-	if !bytes.Equal(sectorData[offset:offset+length], resp.Output) {
-		t.Fatal("Unexpected data")
-	}
-
-	// verify the proof
-	proofStart := int(offset) / crypto.SegmentSize
-	proofEnd := int(offset+length) / crypto.SegmentSize
-	proof := crypto.MerkleRangeProof(sectorData, proofStart, proofEnd)
-	if !reflect.DeepEqual(proof, resp.Proof) {
-		t.Fatal("proof doesn't match expected proof")
-	}
-
-	// verify the cost
-	if !resp.TotalCost.Equals(programCost) {
-		t.Fatalf("wrong TotalCost %v != %v", resp.TotalCost.HumanString(), programCost.HumanString())
-	}
-
-	t.Logf("Used bandwidth (read offset program): %v down, %v up", bandwidth.Downloaded(), bandwidth.Uploaded())
-=======
 	// programs that don't require a snapshot return a 0 contract size.
 	if resp.NewSize != modules.SectorSize {
 		t.Fatalf("expected contract size to stay the same: %v != %v", modules.SectorSize, resp.NewSize)
@@ -1052,5 +1083,4 @@
 	if err != nil {
 		t.Fatal(err)
 	}
->>>>>>> 5dea750d
 }