package mdm

import (
	"bytes"
	"reflect"
	"testing"

	"gitlab.com/NebulousLabs/Sia/crypto"
)

<<<<<<< HEAD
=======
const (
	// Initial contract size is 10 sectors.
	initialContractSectors = 10
)

// randomSector is a testing helper function that initializes a random sector.
func randomSector() crypto.Hash {
	var sector crypto.Hash
	fastrand.Read(sector[:])
	return sector
}

// randomSectorData is a testing helper function that initializes random sector
// data.
func randomSectorData() []byte {
	return fastrand.Bytes(int(modules.SectorSize))
}

// randomSectorRoots is a testing helper function that initializes a number of
// random sector roots.
func randomSectorRoots(numRoots int) []crypto.Hash {
	roots := make([]crypto.Hash, numRoots)
	for i := 0; i < numRoots; i++ {
		fastrand.Read(roots[i][:]) // random initial merkle root
	}
	return roots
}

// randomSectorMap is a testing helper function that initializes a map with
// random sector data.
func randomSectorMap(roots []crypto.Hash) map[crypto.Hash][]byte {
	rootMap := make(map[crypto.Hash][]byte)
	for _, root := range roots {
		rootMap[root] = randomSectorData()
	}
	return rootMap
}

>>>>>>> 874e5b0c
// TestAppendSector tests appending a single sector to the program cache.
func TestAppendSector(t *testing.T) {
	// Initialize the sectors.
	sectorRoots := randomSectorRoots(initialContractSectors)
	s := newSectors(sectorRoots)
	newSectorData := randomSectorData()
	newSector := crypto.MerkleRoot(newSectorData)

	// Try appending an invalid sector -- should fail.
	_, err := s.appendSector([]byte{0})
	if err == nil {
		t.Fatal("expected error when appending an invalid sector")
	}

	// Append sector.
	newMerkleRoot, err := s.appendSector(newSectorData)
	if err != nil {
		t.Fatal(err)
	}

	// Calculate expected roots.
	sectorRoots = append(sectorRoots, newSector)
	merkleRoot := cachedMerkleRoot(sectorRoots)

	// Check the return value.
	if merkleRoot != newMerkleRoot {
		t.Fatalf("expected merkle root %v but was %v", merkleRoot, newMerkleRoot)
	}

	// Check each field of `sectors`.
	if len(s.sectorsRemoved) > 0 {
		t.Fatalf("expected sectors removed length to be %v but was %v", 0, len(s.sectorsRemoved))
	}
	if len(s.sectorsGained) != 1 {
		t.Fatalf("expected sectors gained length to be %v but was %v", 1, len(s.sectorsGained))
	}
	if !bytes.Equal(s.sectorsGained[newSector], newSectorData) {
		t.Fatalf("new sector not found in sectors gained")
	}
	if !reflect.DeepEqual(sectorRoots, s.merkleRoots) {
		t.Fatalf("expected sector roots different than actual sector roots")
	}

	// Drop the last sector and append it again.
	_, err = s.dropSectors(1)
	if err != nil {
		t.Fatal(err)
	}
	newMerkleRoot, err = s.appendSector(newSectorData)
	if err != nil {
		t.Fatal(err)
	}

	// Check the return value.
	if merkleRoot != newMerkleRoot {
		t.Fatalf("expected merkle root %v but was %v", merkleRoot, newMerkleRoot)
	}

	// Check that the program cache is correct.
	if len(s.sectorsRemoved) > 0 {
		t.Fatalf("expected sectors removed length to be %v but was %v", 0, len(s.sectorsRemoved))
	}
	if len(s.sectorsGained) != 1 {
		t.Fatalf("expected sectors gained length to be %v but was %v", 1, len(s.sectorsGained))
	}
	if !bytes.Equal(s.sectorsGained[newSector], newSectorData) {
		t.Fatalf("new sector not found in sectors gained")
	}
	if !reflect.DeepEqual(sectorRoots, s.merkleRoots) {
		t.Fatalf("expected sector roots different than actual sector roots")
	}

	// Append a sector and then drop it.
	newSectorData = randomSectorData()
	newSector = crypto.MerkleRoot(newSectorData)
	newMerkleRoot, err = s.appendSector(newSectorData)
	if err != nil {
		t.Fatal(err)
	}

	// Calculate expected roots.
	sectorRoots = append(sectorRoots, newSector)
	merkleRoot = cachedMerkleRoot(sectorRoots)

	// Check the return value.
	if merkleRoot != newMerkleRoot {
		t.Fatalf("expected merkle root %v but was %v", merkleRoot, newMerkleRoot)
	}

	_, err = s.dropSectors(1)
	if err != nil {
		t.Fatal(err)
	}

	sectorRoots = sectorRoots[:len(sectorRoots)-1]

	// Check that the program cache hasn't changed.
	if len(s.sectorsRemoved) > 0 {
		t.Fatalf("expected sectors removed length to be %v but was %v", 0, len(s.sectorsRemoved))
	}
	if len(s.sectorsGained) != 1 {
		t.Fatalf("expected sectors gained length to be %v but was %v", 1, len(s.sectorsGained))
	}
	if !reflect.DeepEqual(sectorRoots, s.merkleRoots) {
		t.Fatalf("expected sector roots different than actual sector roots")
	}
}

// TestDropSectors tests dropping sectors from the cache.
func TestDropSectors(t *testing.T) {
	// Initialize the sectors.
	sectorRoots := randomSectorRoots(initialContractSectors)
	s := newSectors(sectorRoots)

	// Try dropping zero sectors.
	root, err := s.dropSectors(0)
	if err != nil {
		t.Fatal(err)
	}
	if root != cachedMerkleRoot(sectorRoots) {
		t.Fatalf("unexpected merkle root")
	}
	if len(s.merkleRoots) != initialContractSectors {
		t.Fatalf("expected sectors length after dropping to be %v but was %v", initialContractSectors, len(s.merkleRoots))
	}

	// Try dropping half the sectors.
	root, err = s.dropSectors(5)
	if err != nil {
		t.Fatal(err)
	}
	if root != cachedMerkleRoot(sectorRoots[:5]) {
		t.Fatalf("unexpected merkle root")
	}
	if len(s.merkleRoots) != 5 {
		t.Fatalf("expected sectors length after dropping to be %v but was %v", 5, len(s.merkleRoots))
	}

	// Try dropping all remaining sectors.
	root, err = s.dropSectors(5)
	if err != nil {
		t.Fatal(err)
	}
	if root != cachedMerkleRoot([]crypto.Hash{}) {
		t.Fatalf("unexpected merkle root")
	}
	if len(s.merkleRoots) != 0 {
		t.Fatalf("expected sectors length after dropping to be %v but was %v", 0, len(s.merkleRoots))
	}

	// Try dropping some more sectors -- should fail.
	_, err = s.dropSectors(5)
	if err == nil {
		t.Fatal("expected error when dropping too many sectors")
	}
}

// TestHasSector tests checking if a sector exists in the cache or host.
func TestHasSector(t *testing.T) {
	// Initialize the sectors.
	sectorRoots := randomSectorRoots(initialContractSectors)
	s := newSectors(sectorRoots)

	// Each sector should exist.
	for _, root := range sectorRoots {
		if !s.hasSector(root) {
			t.Fatalf("sector %v not found in program cache", root)
		}
	}

	// These sectors should not exist.
	for i := 0; i < initialContractSectors; i++ {
		root := randomSector()
		if s.hasSector(root) {
			t.Fatalf("sector %v should not be in program cache or host", root)
		}
	}
}

// TestReadSector tests reading sector data from the cache and host.
func TestReadSector(t *testing.T) {
	// Initialize the host and sectors.
	sectorRoots := randomSectorRoots(initialContractSectors)
	host := newTestHost()
	host.sectors = randomSectorMap(sectorRoots)
	sectorsGained := randomSectorRoots(initialContractSectors)
	sectorRoots = append(sectorRoots, sectorsGained...)
	sectorsGainedMap := randomSectorMap(sectorsGained)
	s := newSectors(sectorRoots)
	s.sectorsGained = sectorsGainedMap

	// Read data for each existing sector.
	for _, root := range sectorRoots[:initialContractSectors] {
		data, err := s.readSector(host, root)
		if err != nil {
			t.Fatal(err)
		}
		if !bytes.Equal(host.sectors[root], data) {
			t.Fatalf("root %v not found in host", root)
		}
	}
	for _, root := range sectorRoots[initialContractSectors:] {
		data, err := s.readSector(host, root)
		if err != nil {
			t.Fatal(err)
		}
		if !bytes.Equal(sectorsGainedMap[root], data) {
			t.Fatalf("root %v not found in cache", root)
		}
	}

	// These sectors should not exist.
	for i := 0; i < initialContractSectors; i++ {
		root := randomSector()
		if _, err := s.readSector(host, root); err == nil {
			t.Fatalf("found a root %v which shouldn't exist", root)
		}
	}
}<|MERGE_RESOLUTION|>--- conflicted
+++ resolved
@@ -8,47 +8,11 @@
 	"gitlab.com/NebulousLabs/Sia/crypto"
 )
 
-<<<<<<< HEAD
-=======
 const (
 	// Initial contract size is 10 sectors.
 	initialContractSectors = 10
 )
 
-// randomSector is a testing helper function that initializes a random sector.
-func randomSector() crypto.Hash {
-	var sector crypto.Hash
-	fastrand.Read(sector[:])
-	return sector
-}
-
-// randomSectorData is a testing helper function that initializes random sector
-// data.
-func randomSectorData() []byte {
-	return fastrand.Bytes(int(modules.SectorSize))
-}
-
-// randomSectorRoots is a testing helper function that initializes a number of
-// random sector roots.
-func randomSectorRoots(numRoots int) []crypto.Hash {
-	roots := make([]crypto.Hash, numRoots)
-	for i := 0; i < numRoots; i++ {
-		fastrand.Read(roots[i][:]) // random initial merkle root
-	}
-	return roots
-}
-
-// randomSectorMap is a testing helper function that initializes a map with
-// random sector data.
-func randomSectorMap(roots []crypto.Hash) map[crypto.Hash][]byte {
-	rootMap := make(map[crypto.Hash][]byte)
-	for _, root := range roots {
-		rootMap[root] = randomSectorData()
-	}
-	return rootMap
-}
-
->>>>>>> 874e5b0c
 // TestAppendSector tests appending a single sector to the program cache.
 func TestAppendSector(t *testing.T) {
 	// Initialize the sectors.
