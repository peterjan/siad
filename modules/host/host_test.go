package host

import (
	"encoding/json"
	"fmt"
	"io"
	"os"
	"path/filepath"
	"reflect"
	"sync"
	"testing"
	"time"

	"gitlab.com/NebulousLabs/Sia/build"
	"gitlab.com/NebulousLabs/Sia/crypto"
	"gitlab.com/NebulousLabs/Sia/modules"
	"gitlab.com/NebulousLabs/Sia/modules/consensus"
	"gitlab.com/NebulousLabs/Sia/modules/gateway"
	"gitlab.com/NebulousLabs/Sia/modules/miner"
	"gitlab.com/NebulousLabs/Sia/persist"
	"gitlab.com/NebulousLabs/errors"
	"gitlab.com/NebulousLabs/siamux"
	"gitlab.com/NebulousLabs/siamux/mux"

	// "gitlab.com/NebulousLabs/Sia/modules/renter"
	"gitlab.com/NebulousLabs/Sia/modules/transactionpool"
	"gitlab.com/NebulousLabs/Sia/modules/wallet"
	siasync "gitlab.com/NebulousLabs/Sia/sync"
	"gitlab.com/NebulousLabs/Sia/types"
)

// A hostTester is the helper object for host testing, including helper modules
// and methods for controlling synchronization.
type (
	closeFn func() error

	hostTester struct {
		mux *siamux.SiaMux

		cs        modules.ConsensusSet
		gateway   modules.Gateway
		miner     modules.TestMiner
		tpool     modules.TransactionPool
		wallet    modules.Wallet
		walletKey crypto.CipherKey

		host *Host

		persistDir string
	}
)

/*
// initRenting prepares the host tester for uploads and downloads by announcing
// the host to the network and performing other preparational tasks.
// initRenting takes a while because the renter needs to process the host
// announcement, requiring asynchronous network communication between the
// renter and host.
func (ht *hostTester) initRenting() error {
	if ht.renting {
		return nil
	}

	// Because the renting test takes a long time, it will fail if
	// testing.Short.
	if testing.Short() {
		return errors.New("cannot call initRenting in short tests")
	}

	// Announce the host.
	err := ht.host.Announce()
	if err != nil {
		return err
	}

	// Mine a block to get the announcement into the blockchain.
	_, err = ht.miner.AddBlock()
	if err != nil {
		return err
	}

	// Wait for the renter to see the host announcement.
	for i := 0; i < 50; i++ {
		time.Sleep(time.Millisecond * 100)
		if len(ht.renter.ActiveHosts()) != 0 {
			break
		}
	}
	if len(ht.renter.ActiveHosts()) == 0 {
		return errors.New("could not start renting in the host tester")
	}
	ht.renting = true
	return nil
}
*/

// initWallet creates a wallet key, initializes the host wallet, unlocks it,
// and then stores the key in the host tester.
func (ht *hostTester) initWallet() error {
	// Create the keys for the wallet and unlock it.
	key := crypto.GenerateSiaKey(crypto.TypeDefaultWallet)
	ht.walletKey = key
	_, err := ht.wallet.Encrypt(key)
	if err != nil {
		return err
	}
	err = ht.wallet.Unlock(key)
	if err != nil {
		return err
	}
	return nil
}

// blankHostTester creates a host tester where the modules are created but no
// extra initialization has been done, for example no blocks have been mined
// and the wallet keys have not been created.
func blankHostTester(name string) (*hostTester, error) {
	return blankMockHostTester(modules.ProdDependencies, name)
}

// blankMockHostTester creates a host tester where the modules are created but no
// extra initialization has been done, for example no blocks have been mined
// and the wallet keys have not been created.
func blankMockHostTester(d modules.Dependencies, name string) (*hostTester, error) {
	testdir := build.TempDir(modules.HostDir, name)

	// Create the siamux.
	siaMuxDir := filepath.Join(testdir, modules.SiaMuxDir)
	mux, err := modules.NewSiaMux(siaMuxDir, testdir, "localhost:0")
	if err != nil {
		return nil, err
	}

	// Create the modules.
	g, err := gateway.New("localhost:0", false, filepath.Join(testdir, modules.GatewayDir))
	if err != nil {
		return nil, err
	}
	cs, errChan := consensus.New(g, false, filepath.Join(testdir, modules.ConsensusDir))
	if err := <-errChan; err != nil {
		return nil, err
	}
	tp, err := transactionpool.New(cs, g, filepath.Join(testdir, modules.TransactionPoolDir))
	if err != nil {
		return nil, err
	}
	w, err := wallet.New(cs, tp, filepath.Join(testdir, modules.WalletDir))
	if err != nil {
		return nil, err
	}
	m, err := miner.New(cs, tp, w, filepath.Join(testdir, modules.MinerDir))
	if err != nil {
		return nil, err
	}
	h, err := NewCustomHost(d, cs, g, tp, w, mux, "localhost:0", filepath.Join(testdir, modules.HostDir))
	if err != nil {
		return nil, err
	}
	/*
		r, err := renter.New(cs, w, tp, filepath.Join(testdir, modules.RenterDir))
		if err != nil {
			return nil, err
		}
	*/

	// Assemble all objects into a hostTester
	ht := &hostTester{
		mux: mux,

		cs:      cs,
		gateway: g,
		miner:   m,
		// renter:  r,
		tpool:  tp,
		wallet: w,

		host: h,

		persistDir: testdir,
	}

	return ht, nil
}

// newHostTester creates a host tester with an initialized wallet and money in
// that wallet.
func newHostTester(name string) (*hostTester, error) {
	return newMockHostTester(modules.ProdDependencies, name)
}

// newMockHostTester creates a host tester with an initialized wallet and money
// in that wallet, using the dependencies provided.
func newMockHostTester(d modules.Dependencies, name string) (*hostTester, error) {
	// Create a blank host tester.
	ht, err := blankMockHostTester(d, name)
	if err != nil {
		return nil, err
	}

	// Initialize the wallet and mine blocks until the wallet has money.
	err = ht.initWallet()
	if err != nil {
		return nil, err
	}
	for i := types.BlockHeight(0); i <= types.MaturityDelay; i++ {
		_, err = ht.miner.AddBlock()
		if err != nil {
			return nil, err
		}
	}

	// Create two storage folder for the host, one the minimum size and one
	// twice the minimum size.
	storageFolderOne := filepath.Join(ht.persistDir, "hostTesterStorageFolderOne")
	err = os.Mkdir(storageFolderOne, 0700)
	if err != nil {
		return nil, err
	}
	err = ht.host.AddStorageFolder(storageFolderOne, modules.SectorSize*64)
	if err != nil {
		return nil, err
	}
	storageFolderTwo := filepath.Join(ht.persistDir, "hostTesterStorageFolderTwo")
	err = os.Mkdir(storageFolderTwo, 0700)
	if err != nil {
		return nil, err
	}
	err = ht.host.AddStorageFolder(storageFolderTwo, modules.SectorSize*64*2)
	if err != nil {
		return nil, err
	}
	return ht, nil
}

// Close safely closes the hostTester. It panics if err != nil because there
// isn't a good way to errcheck when deferring a close.
func (ht *hostTester) Close() error {
	errs := []error{
		ht.host.Close(),
		ht.miner.Close(),
		ht.wallet.Close(),
		ht.tpool.Close(),
		ht.cs.Close(),
		ht.gateway.Close(),
		ht.mux.Close(),
	}
	if err := build.JoinErrors(errs, "; "); err != nil {
		panic(err)
	}
	return nil
}

// renterHostPair is a helper struct that contains a secret key, symbolizing the
// renter, a host and the id of the file contract they share.
type renterHostPair struct {
	staticAccountID  modules.AccountID
	staticAccountKey crypto.SecretKey
	staticFCID       types.FileContractID
	staticRenterSK   crypto.SecretKey
	staticRenterPK   types.SiaPublicKey
	staticRenterMux  *siamux.SiaMux
	staticHT         *hostTester

	pt *modules.RPCPriceTable
	mu sync.Mutex
}

// newRenterHostPair creates a new host tester and returns a renter host pair,
// this pair is a helper struct that contains both the host and renter,
// represented by its secret key. This helper will create a storage
// obligation emulating a file contract between them.
func newRenterHostPair(name string) (*renterHostPair, error) {
	return newCustomRenterHostPair(name, modules.ProdDependencies)
}

// newCustomRenterHostPair creates a new host tester and returns a renter host
// pair, this pair is a helper struct that contains both the host and renter,
// represented by its secret key. This helper will create a storage obligation
// emulating a file contract between them. It is custom as it allows passing a
// set of dependencies.
func newCustomRenterHostPair(name string, deps modules.Dependencies) (*renterHostPair, error) {
	// setup host
	ht, err := newMockHostTester(deps, name)
	if err != nil {
		return nil, err
	}
	return newRenterHostPairCustomHostTester(ht)
}

// newRenterHostPairCustomHostTester returns a renter host pair, this pair is a
// helper struct that contains both the host and renter, represented by its
// secret key. This helper will create a storage obligation emulating a file
// contract between them. This method requires the caller to pass a hostTester
// opposed to creating one, which allows setting up multiple renters which each
// have a contract with the one host.
func newRenterHostPairCustomHostTester(ht *hostTester) (*renterHostPair, error) {
	// create a renter key pair
	sk, pk := crypto.GenerateKeyPair()
	renterPK := types.SiaPublicKey{
		Algorithm: types.SignatureEd25519,
		Key:       pk[:],
	}

	// setup storage obligation (emulating a renter creating a contract)
	so, err := ht.newTesterStorageObligation()
	if err != nil {
		return nil, errors.AddContext(err, "unable to make the new tester storage obligation")
	}
	so, err = ht.addNoOpRevision(so, renterPK)
	if err != nil {
		return nil, errors.AddContext(err, "unable to add noop revision")
	}
	ht.host.managedLockStorageObligation(so.id())
	err = ht.host.managedAddStorageObligation(so, false)
	if err != nil {
		return nil, errors.AddContext(err, "unable to add the storage obligation")
	}
	ht.host.managedUnlockStorageObligation(so.id())

	// prepare an EA without funding it.
	accountKey, accountID := prepareAccount()

	// prepare a siamux for the renter
	renterMuxDir := filepath.Join(ht.persistDir, "rentermux")
	if err := os.MkdirAll(renterMuxDir, 0700); err != nil {
		return nil, errors.AddContext(err, "unable to mkdirall")
	}
	muxLogger, err := persist.NewFileLogger(filepath.Join(renterMuxDir, "siamux.log"))
	if err != nil {
		return nil, errors.AddContext(err, "unable to create mux logger")
	}
	renterMux, err := siamux.New("127.0.0.1:0", muxLogger, renterMuxDir)
	if err != nil {
		return nil, errors.AddContext(err, "unable to create renter mux")
	}

	pair := &renterHostPair{
		staticAccountID:  accountID,
		staticAccountKey: accountKey,
		staticRenterSK:   sk,
		staticRenterPK:   renterPK,
		staticRenterMux:  renterMux,
		staticFCID:       so.id(),
		staticHT:         ht,
	}

	// fetch a price table
	err = pair.managedUpdatePriceTable(true)
	if err != nil {
		return nil, errors.AddContext(err, "unable to update price table")
	}

	// sanity check to verify the refund account used to update the PT is empty
	// to ensure the test starts with a clean slate
	am := pair.staticHT.host.staticAccountManager
	balance := am.callAccountBalance(pair.staticAccountID)
	if !balance.IsZero() {
		return nil, errors.New("account balance was not zero after initialising a renter host pair")
	}

	return pair, nil
}

// Close closes the underlying host tester.
func (p *renterHostPair) Close() error {
	err1 := p.staticRenterMux.Close()
	err2 := p.staticHT.Close()
	return errors.Compose(err1, err2)
}

// executeProgramResponse is a helper struct that wraps the
// RPCExecuteProgramResponse together with the output data
type executeProgramResponse struct {
	modules.RPCExecuteProgramResponse
	Output []byte
}

// managedExecuteProgram executes an MDM program on the host using an EA payment
// and returns the responses received by the host. A failure to execute an
// instruction won't result in an error. Instead the returned responses need to
// be inspected for that depending on the testcase.
func (p *renterHostPair) managedExecuteProgram(epr modules.RPCExecuteProgramRequest, programData []byte, budget types.Currency, updatePriceTable bool) ([]executeProgramResponse, mux.BandwidthLimit, error) {
	var err error

	pt := p.managedPriceTable()
	if updatePriceTable {
		pt, err = p.managedFetchPriceTable()
		if err != nil {
			return nil, nil, err
		}
	}

	// create stream
	stream := p.managedNewStream()
	defer stream.Close()

	// Get the limit to track bandwidth.
	limit := stream.Limit()

	// Write the specifier.
	err = modules.RPCWrite(stream, modules.RPCExecuteProgram)
	if err != nil {
		return nil, limit, err
	}

	// Write the pricetable uid.
	err = modules.RPCWrite(stream, pt.UID)
	if err != nil {
		return nil, limit, err
	}

	// Send the payment request.
	err = modules.RPCWrite(stream, modules.PaymentRequest{Type: modules.PayByEphemeralAccount})
	if err != nil {
		return nil, limit, err
	}

	// Send the payment details.
	pbear := newPayByEphemeralAccountRequest(p.staticAccountID, p.staticHT.host.BlockHeight()+6, budget, p.staticAccountKey)
	err = modules.RPCWrite(stream, pbear)
	if err != nil {
		return nil, limit, err
	}

	// Receive payment confirmation.
	var pc modules.PayByEphemeralAccountResponse
	err = modules.RPCRead(stream, &pc)
	if err != nil {
		return nil, limit, err
	}

	// Send the execute program request.
	err = modules.RPCWrite(stream, epr)
	if err != nil {
		return nil, limit, err
	}

	// Send the programData.
	_, err = stream.Write(programData)
	if err != nil {
		return nil, limit, err
	}

	// Read the responses.
	responses := make([]executeProgramResponse, len(epr.Program))
	for i := range epr.Program {
		// Read the response.
		err = modules.RPCRead(stream, &responses[i])
		if err != nil {
			return nil, limit, err
		}

		// Read the output data.
		outputLen := responses[i].OutputLength
		responses[i].Output = make([]byte, outputLen, outputLen)
		_, err = io.ReadFull(stream, responses[i].Output)
		if err != nil {
			return nil, limit, err
		}

		// If the response contains an error we are done.
		if responses[i].Error != nil {
			return responses, limit, nil
		}
	}

	// The next read should return io.EOF since the host closes the connection
	// after the RPC is done.
	err = modules.RPCRead(stream, struct{}{})
	if !errors.Contains(err, io.ErrClosedPipe) {
		return nil, limit, err
	}
	return responses, limit, nil
}

// managedFetchPriceTable returns the latest price table, if that price table is
// expired it will fetch a new one from the host.
func (p *renterHostPair) managedFetchPriceTable() (*modules.RPCPriceTable, error) {
	// fetch a new pricetable if it's about to expire, rather than the second it
	// expires. This ensures calls performed immediately after
	// `managedFetchPriceTable` is called are set to succeed.
	var expiryBuffer int64 = 3

	pt := p.managedPriceTable()
	if pt.Expiry <= time.Now().Unix()+expiryBuffer {
		err := p.managedUpdatePriceTable(true)
		if err != nil {
			return nil, err
		}
		return p.managedPriceTable(), nil
	}
	return pt, nil
}

// managedFundEphemeralAccount will deposit the given amount in the pair's
// ephemeral account using the pair's file contract to provide payment and the
// given price table.
func (p *renterHostPair) managedFundEphemeralAccount(amount types.Currency, updatePriceTable bool) (modules.FundAccountResponse, error) {
	var err error

	pt := p.managedPriceTable()
	if updatePriceTable {
		pt, err = p.managedFetchPriceTable()
		if err != nil {
			return modules.FundAccountResponse{}, err
		}
	}

	// create stream
	stream := p.managedNewStream()
	defer stream.Close()

	// Write RPC ID.
	err = modules.RPCWrite(stream, modules.RPCFundAccount)
	if err != nil {
		return modules.FundAccountResponse{}, err
	}

	// Write price table id.
	err = modules.RPCWrite(stream, pt.UID)
	if err != nil {
		return modules.FundAccountResponse{}, err
	}

	// send fund account request
	req := modules.FundAccountRequest{Account: p.staticAccountID}
	err = modules.RPCWrite(stream, req)
	if err != nil {
		return modules.FundAccountResponse{}, err
	}

	// Pay by contract.
	err = p.managedPayByContract(stream, amount, modules.ZeroAccountID)
	if err != nil {
		return modules.FundAccountResponse{}, err
	}

	// receive FundAccountResponse
	var resp modules.FundAccountResponse
	err = modules.RPCRead(stream, &resp)
	if err != nil {
		return modules.FundAccountResponse{}, err
	}
	return resp, nil
}

// managedNewStream opens a stream to the pair's host and returns it
func (p *renterHostPair) managedNewStream() siamux.Stream {
	host := p.staticHT.host
	hes := host.ExternalSettings()

	pk := modules.SiaPKToMuxPK(host.publicKey)
	address := fmt.Sprintf("%s:%s", hes.NetAddress.Host(), hes.SiaMuxPort)
	subscriber := modules.HostSiaMuxSubscriberName

	stream, err := p.staticRenterMux.NewStream(subscriber, address, pk)
	if err != nil {
		panic(err)
	}
	return stream
}

// managedPayByContract is a helper that creates a payment revision and uses it
// to pay the specified amount. It will also verify the signature of the
// returned response.
func (p *renterHostPair) managedPayByContract(stream siamux.Stream, amount types.Currency, refundAccount modules.AccountID) error {
	// create the revision.
	revision, sig, err := p.managedPaymentRevision(amount)
	if err != nil {
		return err
	}

	// send PaymentRequest & PayByContractRequest
	pRequest := modules.PaymentRequest{Type: modules.PayByContract}
	pbcRequest := newPayByContractRequest(revision, sig, refundAccount)
	err = modules.RPCWriteAll(stream, pRequest, pbcRequest)
	if err != nil {
		return err
	}

	// receive PayByContractResponse
	var payByResponse modules.PayByContractResponse
	err = modules.RPCRead(stream, &payByResponse)
	if err != nil {
		return err
	}

	// verify the host signature
	if err := crypto.VerifyHash(crypto.HashAll(revision), p.staticHT.host.secretKey.PublicKey(), payByResponse.Signature); err != nil {
		return errors.New("could not verify host signature")
	}
	return nil
}

// managedPayByEphemeralAccount is a helper that makes payment using the pair's
// EA.
func (p *renterHostPair) managedPayByEphemeralAccount(stream siamux.Stream, amount types.Currency) (modules.PayByEphemeralAccountResponse, error) {
	// Send the payment request.
	err := modules.RPCWrite(stream, modules.PaymentRequest{Type: modules.PayByEphemeralAccount})
	if err != nil {
		return modules.PayByEphemeralAccountResponse{}, err
	}

	// Send the payment details.
	pbear := newPayByEphemeralAccountRequest(p.staticAccountID, p.staticHT.host.BlockHeight()+6, amount, p.staticAccountKey)
	err = modules.RPCWrite(stream, pbear)
	if err != nil {
		return modules.PayByEphemeralAccountResponse{}, err
	}

	// Receive payment confirmation.
	var resp modules.PayByEphemeralAccountResponse
	err = modules.RPCRead(stream, &resp)
	if err != nil {
		return modules.PayByEphemeralAccountResponse{}, err
	}
	return resp, nil
}

// managedPaymentRevision returns a new revision that transfer the given amount
// to the host. Returns the payment revision together with a signature signed by
// the pair's renter.
func (p *renterHostPair) managedPaymentRevision(amount types.Currency) (types.FileContractRevision, crypto.Signature, error) {
	updated, err := p.staticHT.host.managedGetStorageObligation(p.staticFCID)
	if err != nil {
		return types.FileContractRevision{}, crypto.Signature{}, err
	}

	recent, err := updated.recentRevision()
	if err != nil {
		return types.FileContractRevision{}, crypto.Signature{}, err
	}

	rev, err := recent.PaymentRevision(amount)
	if err != nil {
		return types.FileContractRevision{}, crypto.Signature{}, err
	}

	return rev, p.managedSign(rev), nil
}

// managedPriceTable returns the latest price table
func (p *renterHostPair) managedPriceTable() *modules.RPCPriceTable {
	p.mu.Lock()
	defer p.mu.Unlock()
	return p.pt
}

// managedSign returns the renter's signature of the given revision
func (p *renterHostPair) managedSign(rev types.FileContractRevision) crypto.Signature {
	signedTxn := types.Transaction{
		FileContractRevisions: []types.FileContractRevision{rev},
		TransactionSignatures: []types.TransactionSignature{{
			ParentID:       crypto.Hash(rev.ParentID),
			CoveredFields:  types.CoveredFields{FileContractRevisions: []uint64{0}},
			PublicKeyIndex: 0,
		}},
	}
	hash := signedTxn.SigHash(0, p.staticHT.host.BlockHeight())
	return crypto.SignHash(hash, p.staticRenterSK)
}

<<<<<<< HEAD
// AccountBalance returns the account balance of the specified account.
func (p *renterHostPair) managedAccountBalance(payByFC bool, fundAmt types.Currency, fundAcc, balanceAcc modules.AccountID) (types.Currency, error) {
	stream := p.newStream()
=======
// managedAccountBalance returns the account balance of the renter's EA on the
// host.
func (p *renterHostPair) managedAccountBalance(payByFC bool) (types.Currency, error) {
	stream := p.managedNewStream()
>>>>>>> e9394a08
	defer stream.Close()

	// Fetch the price table.
	pt, err := p.managedFetchPriceTable()
	if err != nil {
		return types.ZeroCurrency, err
	}

	// initiate the RPC
	err = modules.RPCWrite(stream, modules.RPCAccountBalance)
	if err != nil {
		return types.ZeroCurrency, err
	}

	// Write the pricetable uid.
	err = modules.RPCWrite(stream, pt.UID)
	if err != nil {
		return types.ZeroCurrency, err
	}

	// provide payment
	if payByFC {
<<<<<<< HEAD
		err = p.payByContract(stream, fundAmt, fundAcc)
=======
		err = p.managedPayByContract(stream, p.pt.AccountBalanceCost, p.staticAccountID)
>>>>>>> e9394a08
		if err != nil {
			return types.ZeroCurrency, err
		}
	} else {
<<<<<<< HEAD
		err = p.payByEphemeralAccount(stream, fundAmt)
=======
		_, err = p.managedPayByEphemeralAccount(stream, p.pt.AccountBalanceCost)
>>>>>>> e9394a08
		if err != nil {
			return types.ZeroCurrency, err
		}
	}

	// send the request.
	err = modules.RPCWrite(stream, modules.AccountBalanceRequest{
		Account: balanceAcc,
	})
	if err != nil {
		return types.ZeroCurrency, err
	}

	// read the response.
	var abr modules.AccountBalanceResponse
	err = modules.RPCRead(stream, &abr)
	if err != nil {
		return types.ZeroCurrency, err
	}

	// expect clean stream close
	err = modules.RPCRead(stream, struct{}{})
	if !errors.Contains(err, io.ErrClosedPipe) {
		return types.ZeroCurrency, err
	}

	return abr.Balance, nil
}

<<<<<<< HEAD
// AccountBalance returns the account balance of the renter's EA on the host.
func (p *renterHostPair) AccountBalance(payByFC bool) (types.Currency, error) {
	return p.managedAccountBalance(payByFC, p.pt.AccountBalanceCost, p.staticAccountID, p.staticAccountID)
}

// UpdatePriceTable runs the UpdatePriceTableRPC on the host and sets the price
// table on the pair
func (p *renterHostPair) UpdatePriceTable(payByFC bool) error {
	stream := p.newStream()
=======
// managedUpdatePriceTable runs the UpdatePriceTableRPC on the host and sets the
// price table on the pair
func (p *renterHostPair) managedUpdatePriceTable(payByFC bool) error {
	stream := p.managedNewStream()
>>>>>>> e9394a08
	defer stream.Close()

	// initiate the RPC
	err := modules.RPCWrite(stream, modules.RPCUpdatePriceTable)
	if err != nil {
		return err
	}

	// receive the price table response
	var update modules.RPCUpdatePriceTableResponse
	err = modules.RPCRead(stream, &update)
	if err != nil {
		return err
	}

	var pt modules.RPCPriceTable
	err = json.Unmarshal(update.PriceTableJSON, &pt)
	if err != nil {
		return err
	}

	if payByFC {
		err = p.managedPayByContract(stream, pt.UpdatePriceTableCost, p.staticAccountID)
		if err != nil {
			return err
		}
	} else {
		_, err = p.managedPayByEphemeralAccount(stream, pt.UpdatePriceTableCost)
		if err != nil {
			return err
		}
	}

	// update the price table
	p.mu.Lock()
	p.pt = &pt
	p.mu.Unlock()

	// expect clean stream close
	err = modules.RPCRead(stream, struct{}{})
	if !errors.Contains(err, io.ErrClosedPipe) {
		return err
	}

	return nil
}

// TestHostInitialization checks that the host initializes to sensible default
// values.
func TestHostInitialization(t *testing.T) {
	if testing.Short() {
		t.SkipNow()
	}
	t.Parallel()

	// create a blank host tester
	ht, err := blankHostTester(t.Name())
	if err != nil {
		t.Fatal(err)
	}
	defer ht.Close()

	// verify its initial block height is zero
	if ht.host.blockHeight != 0 {
		t.Fatal("host initialized to the wrong block height")
	}

	// verify its RPC price table was properly initialised
	ht.host.staticPriceTables.mu.RLock()
	defer ht.host.staticPriceTables.mu.RUnlock()
	if reflect.DeepEqual(ht.host.staticPriceTables.current, modules.RPCPriceTable{}) {
		t.Fatal("RPC price table wasn't initialized")
	}
	if ht.host.staticPriceTables.current.Expiry == 0 {
		t.Fatal("RPC price table was not properly initialised")
	}
}

// TestHostMultiClose checks that the host returns an error if Close is called
// multiple times on the host.
func TestHostMultiClose(t *testing.T) {
	if testing.Short() {
		t.SkipNow()
	}
	t.Parallel()
	ht, err := newHostTester("TestHostMultiClose")
	if err != nil {
		t.Fatal(err)
	}
	defer ht.Close()

	err = ht.host.Close()
	if err != nil {
		t.Fatal(err)
	}
	err = ht.host.Close()
	if err != siasync.ErrStopped {
		t.Fatal(err)
	}
	err = ht.host.Close()
	if err != siasync.ErrStopped {
		t.Fatal(err)
	}
	// Set ht.host to something non-nil - nil was returned because startup was
	// incomplete. If ht.host is nil at the end of the function, the ht.Close()
	// operation will fail.
	ht.host, err = NewCustomHost(modules.ProdDependencies, ht.cs, ht.gateway, ht.tpool, ht.wallet, ht.mux, "localhost:0", filepath.Join(ht.persistDir, modules.HostDir))
	if err != nil {
		t.Fatal(err)
	}
}

// TestNilValues tries initializing the host with nil values.
func TestNilValues(t *testing.T) {
	if testing.Short() {
		t.SkipNow()
	}
	t.Parallel()
	ht, err := blankHostTester("TestStartupRescan")
	if err != nil {
		t.Fatal(err)
	}
	defer ht.Close()

	hostDir := filepath.Join(ht.persistDir, modules.HostDir)
	_, err = New(nil, ht.gateway, ht.tpool, ht.wallet, ht.mux, "localhost:0", hostDir)
	if err != errNilCS {
		t.Fatal("could not trigger errNilCS")
	}
	_, err = New(ht.cs, nil, ht.tpool, ht.wallet, ht.mux, "localhost:0", hostDir)
	if err != errNilGateway {
		t.Fatal("Could not trigger errNilGateay")
	}
	_, err = New(ht.cs, ht.gateway, nil, ht.wallet, ht.mux, "localhost:0", hostDir)
	if err != errNilTpool {
		t.Fatal("could not trigger errNilTpool")
	}
	_, err = New(ht.cs, ht.gateway, ht.tpool, nil, ht.mux, "localhost:0", hostDir)
	if err != errNilWallet {
		t.Fatal("Could not trigger errNilWallet")
	}
}

// TestRenterHostPair tests the newRenterHostPair constructor
func TestRenterHostPair(t *testing.T) {
	if testing.Short() {
		t.SkipNow()
	}
	t.Parallel()

	rhp, err := newRenterHostPair(t.Name())
	if err != nil {
		t.Fatal(err)
	}
	err = rhp.Close()
	if err != nil {
		t.Fatal(err)
	}
}

// TestSetAndGetInternalSettings checks that the functions for interacting with
// the host's internal settings object are working as expected.
func TestSetAndGetInternalSettings(t *testing.T) {
	if testing.Short() {
		t.SkipNow()
	}
	t.Parallel()

	ht, err := newHostTester("TestSetAndGetInternalSettings")
	if err != nil {
		t.Fatal(err)
	}
	defer ht.Close()

	// Check the default settings get returned at first call.
	settings := ht.host.InternalSettings()
	if settings.AcceptingContracts != false {
		t.Error("settings retrieval did not return default value")
	}
	if settings.MaxDuration != modules.DefaultMaxDuration {
		t.Error("settings retrieval did not return default value")
	}
	if settings.MaxDownloadBatchSize != uint64(modules.DefaultMaxDownloadBatchSize) {
		t.Error("settings retrieval did not return default value")
	}
	if settings.MaxReviseBatchSize != uint64(modules.DefaultMaxReviseBatchSize) {
		t.Error("settings retrieval did not return default value")
	}
	if settings.NetAddress != "" {
		t.Error("settings retrieval did not return default value")
	}
	if settings.WindowSize != modules.DefaultWindowSize {
		t.Error("settings retrieval did not return default value")
	}
	if !settings.Collateral.Equals(modules.DefaultCollateral) {
		t.Error("settings retrieval did not return default value")
	}
	if !settings.CollateralBudget.Equals(defaultCollateralBudget) {
		t.Error("settings retrieval did not return default value")
	}
	if !settings.MaxCollateral.Equals(modules.DefaultMaxCollateral) {
		t.Error("settings retrieval did not return default value")
	}
	if !settings.MinContractPrice.Equals(modules.DefaultContractPrice) {
		t.Error("settings retrieval did not return default value")
	}
	if !settings.MinDownloadBandwidthPrice.Equals(modules.DefaultDownloadBandwidthPrice) {
		t.Error("settings retrieval did not return default value")
	}
	if !settings.MinStoragePrice.Equals(modules.DefaultStoragePrice) {
		t.Error("settings retrieval did not return default value")
	}
	if !settings.MinUploadBandwidthPrice.Equals(modules.DefaultUploadBandwidthPrice) {
		t.Error("settings retrieval did not return default value")
	}
	if settings.EphemeralAccountExpiry != (defaultEphemeralAccountExpiry) {
		t.Error("settings retrieval did not return default value")
	}
	if !settings.MaxEphemeralAccountBalance.Equals(defaultMaxEphemeralAccountBalance) {
		t.Error("settings retrieval did not return default value")
	}
	if !settings.MaxEphemeralAccountRisk.Equals(defaultMaxEphemeralAccountRisk) {
		t.Error("settings retrieval did not return default value")
	}

	// Check that calling SetInternalSettings with valid settings updates the settings.
	settings.AcceptingContracts = true
	settings.NetAddress = "foo.com:123"
	err = ht.host.SetInternalSettings(settings)
	if err != nil {
		t.Fatal(err)
	}
	settings = ht.host.InternalSettings()
	if settings.AcceptingContracts != true {
		t.Fatal("SetInternalSettings failed to update settings")
	}
	if settings.NetAddress != "foo.com:123" {
		t.Fatal("SetInternalSettings failed to update settings")
	}

	// Check that calling SetInternalSettings with invalid settings does not update the settings.
	settings.NetAddress = "invalid"
	err = ht.host.SetInternalSettings(settings)
	if err == nil {
		t.Fatal("expected SetInternalSettings to error with invalid settings")
	}
	settings = ht.host.InternalSettings()
	if settings.NetAddress != "foo.com:123" {
		t.Fatal("SetInternalSettings should not modify the settings if the new settings are invalid")
	}

	// Reload the host and verify that the altered settings persisted.
	err = ht.host.Close()
	if err != nil {
		t.Fatal(err)
	}
	rebootHost, err := New(ht.cs, ht.gateway, ht.tpool, ht.wallet, ht.mux, "localhost:0", filepath.Join(ht.persistDir, modules.HostDir))
	if err != nil {
		t.Fatal(err)
	}
	rebootSettings := rebootHost.InternalSettings()
	if rebootSettings.AcceptingContracts != settings.AcceptingContracts {
		t.Error("settings retrieval did not return updated value")
	}
	if rebootSettings.NetAddress != settings.NetAddress {
		t.Error("settings retrieval did not return updated value")
	}

	// Set ht.host to 'rebootHost' so that the 'ht.Close()' method will close
	// everything cleanly.
	ht.host = rebootHost
}

/*
// TestSetAndGetSettings checks that the functions for interacting with the
// hosts settings object are working as expected.
func TestSetAndGetSettings(t *testing.T) {
	if testing.Short() {
		t.SkipNow()
	}
	ht, err := newHostTester("TestSetAndGetSettings")
	if err != nil {
		t.Fatal(err)
	}
	defer ht.Close()

	// Check the default settings get returned at first call.
	settings := ht.host.Settings()
	if settings.MaxDuration != modules.DefaultMaxDuration {
		t.Error("settings retrieval did not return default value")
	}
	if settings.WindowSize != modules.DefaultWindowSize {
		t.Error("settings retrieval did not return default value")
	}
	if settings.Price.Cmp(defaultPrice) != 0 {
		t.Error("settings retrieval did not return default value")
	}
	if settings.Collateral.Cmp(modules.DefaultCollateral) != 0 {
		t.Error("settings retrieval did not return default value")
	}

	// Submit updated settings and check that the changes stuck.
	settings.TotalStorage += 15
	settings.MaxDuration += 16
	settings.WindowSize += 17
	settings.Price = settings.Price.Add(types.NewCurrency64(18))
	settings.Collateral = settings.Collateral.Add(types.NewCurrency64(19))
	err = ht.host.SetSettings(settings)
	if err != nil {
		t.Fatal(err)
	}
	newSettings := ht.host.Settings()
	if settings.MaxDuration != newSettings.MaxDuration {
		t.Error("settings retrieval did not return updated value")
	}
	if settings.WindowSize != newSettings.WindowSize {
		t.Error("settings retrieval did not return updated value")
	}
	if settings.Price.Cmp(newSettings.Price) != 0 {
		t.Error("settings retrieval did not return updated value")
	}
	if settings.Collateral.Cmp(newSettings.Collateral) != 0 {
		t.Error("settings retrieval did not return updated value")
	}

	// Reload the host and verify that the altered settings persisted.
	err = ht.host.Close()
	if err != nil {
		t.Fatal(err)
	}
	rebootHost, err := New(ht.cs, ht.tpool, ht.wallet, ht.mux, "localhost:0", filepath.Join(ht.persistDir, modules.HostDir))
	if err != nil {
		t.Fatal(err)
	}
	rebootSettings := rebootHost.Settings()
	if settings.TotalStorage != rebootSettings.TotalStorage {
		t.Error("settings retrieval did not return updated value")
	}
	if settings.MaxDuration != rebootSettings.MaxDuration {
		t.Error("settings retrieval did not return updated value")
	}
	if settings.WindowSize != rebootSettings.WindowSize {
		t.Error("settings retrieval did not return updated value")
	}
	if settings.Price.Cmp(rebootSettings.Price) != 0 {
		t.Error("settings retrieval did not return updated value")
	}
	if settings.Collateral.Cmp(rebootSettings.Collateral) != 0 {
		t.Error("settings retrieval did not return updated value")
	}
}

// TestPersistentSettings checks that settings persist between instances of the
// host.
func TestPersistentSettings(t *testing.T) {
	if testing.Short() {
		t.SkipNow()
	}
	ht, err := newHostTester("TestSetPersistentSettings")
	if err != nil {
		t.Fatal(err)
	}
	defer ht.Close()

	// Submit updated settings.
	settings := ht.host.Settings()
	settings.TotalStorage += 25
	settings.MaxDuration += 36
	settings.WindowSize += 47
	settings.Price = settings.Price.Add(types.NewCurrency64(38))
	settings.Collateral = settings.Collateral.Add(types.NewCurrency64(99))
	err = ht.host.SetSettings(settings)
	if err != nil {
		t.Fatal(err)
	}

	// Reboot the host and verify that the new settings stuck.
	err = ht.host.Close() // host saves upon closing
	if err != nil {
		t.Fatal(err)
	}
	h, err := New(ht.cs, ht.tpool, ht.wallet, ht.mux, "localhost:0", filepath.Join(ht.persistDir, modules.HostDir))
	if err != nil {
		t.Fatal(err)
	}
	newSettings := h.Settings()
	if settings.TotalStorage != newSettings.TotalStorage {
		t.Error("settings retrieval did not return updated value:", settings.TotalStorage, "vs", newSettings.TotalStorage)
	}
	if settings.MaxDuration != newSettings.MaxDuration {
		t.Error("settings retrieval did not return updated value")
	}
	if settings.WindowSize != newSettings.WindowSize {
		t.Error("settings retrieval did not return updated value")
	}
	if settings.Price.Cmp(newSettings.Price) != 0 {
		t.Error("settings retrieval did not return updated value")
	}
	if settings.Collateral.Cmp(newSettings.Collateral) != 0 {
		t.Error("settings retrieval did not return updated value")
	}
}
*/<|MERGE_RESOLUTION|>--- conflicted
+++ resolved
@@ -660,16 +660,9 @@
 	return crypto.SignHash(hash, p.staticRenterSK)
 }
 
-<<<<<<< HEAD
 // AccountBalance returns the account balance of the specified account.
 func (p *renterHostPair) managedAccountBalance(payByFC bool, fundAmt types.Currency, fundAcc, balanceAcc modules.AccountID) (types.Currency, error) {
-	stream := p.newStream()
-=======
-// managedAccountBalance returns the account balance of the renter's EA on the
-// host.
-func (p *renterHostPair) managedAccountBalance(payByFC bool) (types.Currency, error) {
 	stream := p.managedNewStream()
->>>>>>> e9394a08
 	defer stream.Close()
 
 	// Fetch the price table.
@@ -692,20 +685,12 @@
 
 	// provide payment
 	if payByFC {
-<<<<<<< HEAD
-		err = p.payByContract(stream, fundAmt, fundAcc)
-=======
-		err = p.managedPayByContract(stream, p.pt.AccountBalanceCost, p.staticAccountID)
->>>>>>> e9394a08
+		err = p.managedPayByContract(stream, fundAmt, fundAcc)
 		if err != nil {
 			return types.ZeroCurrency, err
 		}
 	} else {
-<<<<<<< HEAD
-		err = p.payByEphemeralAccount(stream, fundAmt)
-=======
-		_, err = p.managedPayByEphemeralAccount(stream, p.pt.AccountBalanceCost)
->>>>>>> e9394a08
+		_, err = p.managedPayByEphemeralAccount(stream, fundAmt)
 		if err != nil {
 			return types.ZeroCurrency, err
 		}
@@ -735,7 +720,6 @@
 	return abr.Balance, nil
 }
 
-<<<<<<< HEAD
 // AccountBalance returns the account balance of the renter's EA on the host.
 func (p *renterHostPair) AccountBalance(payByFC bool) (types.Currency, error) {
 	return p.managedAccountBalance(payByFC, p.pt.AccountBalanceCost, p.staticAccountID, p.staticAccountID)
@@ -743,14 +727,8 @@
 
 // UpdatePriceTable runs the UpdatePriceTableRPC on the host and sets the price
 // table on the pair
-func (p *renterHostPair) UpdatePriceTable(payByFC bool) error {
-	stream := p.newStream()
-=======
-// managedUpdatePriceTable runs the UpdatePriceTableRPC on the host and sets the
-// price table on the pair
 func (p *renterHostPair) managedUpdatePriceTable(payByFC bool) error {
 	stream := p.managedNewStream()
->>>>>>> e9394a08
 	defer stream.Close()
 
 	// initiate the RPC
