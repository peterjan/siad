--- conflicted
+++ resolved
@@ -31,8 +31,8 @@
 	subscriptionInfo struct {
 		closed           bool
 		notificationCost types.Currency
-		latestRevNum     map[subscriptionID]uint64
-		subscriptions    map[subscriptionID]struct{}
+		latestRevNum     map[modules.SubscriptionID]uint64
+		subscriptions    map[modules.SubscriptionID]struct{}
 		mu               sync.Mutex
 
 		staticBudget     *modules.RPCBudget
@@ -61,8 +61,8 @@
 func newSubscriptionInfo(stream siamux.Stream, budget *modules.RPCBudget, notificationsCost types.Currency, subscriber types.Specifier) *subscriptionInfo {
 	info := &subscriptionInfo{
 		notificationCost: notificationsCost,
-		latestRevNum:     make(map[subscriptionID]uint64),
-		subscriptions:    make(map[subscriptionID]struct{}),
+		latestRevNum:     make(map[modules.SubscriptionID]uint64),
+		subscriptions:    make(map[modules.SubscriptionID]struct{}),
 		staticBudget:     budget,
 		staticStream:     stream,
 		staticSubscriber: hex.EncodeToString(subscriber[:]),
@@ -72,10 +72,7 @@
 }
 
 // AddSubscriptions adds one or multiple subscriptions.
-<<<<<<< HEAD
 func (rs *registrySubscriptions) AddSubscriptions(info *subscriptionInfo, entryIDs ...modules.SubscriptionID) {
-=======
-func (rs *registrySubscriptions) AddSubscriptions(info *subscriptionInfo, entryIDs ...subscriptionID) {
 	// Add to the info first.
 	info.mu.Lock()
 	for _, id := range entryIDs {
@@ -84,7 +81,6 @@
 	info.mu.Unlock()
 
 	// Then add to the global subscription map.
->>>>>>> be0caf20
 	rs.mu.Lock()
 	defer rs.mu.Unlock()
 	for _, entryID := range entryIDs {
@@ -96,10 +92,7 @@
 }
 
 // RemoveSubscriptions removes one or multiple subscriptions.
-<<<<<<< HEAD
-func (rs *registrySubscriptions) RemoveSubscriptions(info *subscriptionInfo, entryIDs ...modules.SubscriptionID) {
-=======
-func (rs *registrySubscriptions) RemoveSubscriptions(info *subscriptionInfo, entryIDs []subscriptionID) {
+func (rs *registrySubscriptions) RemoveSubscriptions(info *subscriptionInfo, entryIDs []modules.SubscriptionID) {
 	// Delete from the info first.
 	info.mu.Lock()
 	for _, entryID := range entryIDs {
@@ -108,7 +101,6 @@
 	info.mu.Unlock()
 
 	// Remove them from the global subscription map.
->>>>>>> be0caf20
 	rs.mu.Lock()
 	defer rs.mu.Unlock()
 	for _, entryID := range entryIDs {
@@ -125,11 +117,7 @@
 }
 
 // managedHandleSubscribeRequest handles a new subscription.
-<<<<<<< HEAD
-func (h *Host) managedHandleSubscribeRequest(info *subscriptionInfo, pt *modules.RPCPriceTable, subs map[modules.SubscriptionID]struct{}) error {
-=======
 func (h *Host) managedHandleSubscribeRequest(info *subscriptionInfo, pt *modules.RPCPriceTable) error {
->>>>>>> be0caf20
 	stream := info.staticStream
 
 	// Read the requests.
@@ -181,11 +169,7 @@
 }
 
 // managedHandleUnsubscribeRequest handles a request to unsubscribe.
-<<<<<<< HEAD
-func (h *Host) managedHandleUnsubscribeRequest(info *subscriptionInfo, pt *modules.RPCPriceTable, subs map[modules.SubscriptionID]struct{}) error {
-=======
 func (h *Host) managedHandleUnsubscribeRequest(info *subscriptionInfo, pt *modules.RPCPriceTable) error {
->>>>>>> be0caf20
 	stream := info.staticStream
 
 	// Read the requests.
@@ -205,11 +189,7 @@
 }
 
 // managedHandleExtendSubscriptionRequest handles a request to extend the subscription.
-<<<<<<< HEAD
-func (h *Host) managedHandleExtendSubscriptionRequest(stream siamux.Stream, subs map[modules.SubscriptionID]struct{}, oldDeadline time.Time, info *subscriptionInfo, limit *modules.BudgetLimit) (*modules.RPCPriceTable, time.Time, error) {
-=======
 func (h *Host) managedHandleExtendSubscriptionRequest(stream siamux.Stream, oldDeadline time.Time, info *subscriptionInfo, limit *modules.BudgetLimit) (*modules.RPCPriceTable, time.Time, error) {
->>>>>>> be0caf20
 	// Get new deadline.
 	newDeadline := oldDeadline.Add(modules.SubscriptionPeriod)
 
@@ -419,22 +399,13 @@
 	}
 
 	// Keep count of the unique subscriptions to be able to charge accordingly.
-<<<<<<< HEAD
-	subscriptions := make(map[modules.SubscriptionID]struct{})
-=======
->>>>>>> be0caf20
 	info := newSubscriptionInfo(stream, budget, pt.SubscriptionNotificationCost, subscriber)
 
 	// Clean up the subscriptions at the end.
 	defer func() {
-<<<<<<< HEAD
-		entryIDs := make([]modules.SubscriptionID, 0, len(subscriptions))
-		for entryID := range subscriptions {
-=======
 		info.mu.Lock()
-		var entryIDs []subscriptionID
+		var entryIDs []modules.SubscriptionID
 		for entryID := range info.subscriptions {
->>>>>>> be0caf20
 			entryIDs = append(entryIDs, entryID)
 		}
 		info.mu.Unlock()
