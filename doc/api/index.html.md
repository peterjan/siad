---
title: Sia API Documentation

language_tabs: # must be one of https://git.io/vQNgJ
  - go

toc_footers:
  - <a href='https://sia.tech'>The Official Sia Website
  - <a href='https://gitlab.com/NebulousLabs/Sia'>Sia on GitLab</a>

search: true
---

# Introduction

## Welcome to the Sia Storage Platform API!
> Example GET curl call 

```go
curl -A "Sia-Agent" -u "":<apipassword> "localhost:9980/wallet/transactions?startheight=1&endheight=250"
```

> Example POST curl call with data

```go
curl -A "Sia-Agent" -u "":<apipassword> --data "amount=123&destination=abcd" "localhost:9980/wallet/siacoins"
```

> Example POST curl call without data or authentication

```go
curl -A "Sia-Agent" -X POST "localhost:9980/gateway/connect/123.456.789.0:9981"
```

Sia uses semantic versioning and is backwards compatible to version v1.0.0.

API calls return either JSON or no content. Success is indicated by 2xx HTTP
status codes, while errors are indicated by 4xx and 5xx HTTP status codes. If an
endpoint does not specify its expected status code refer to [standard
responses](#Standard-Responses).

There may be functional API calls which are not documented. These are not
guaranteed to be supported beyond the current release, and should not be used in
production.

**Notes:**

- Requests must set their User-Agent string to contain the substring
  "Sia-Agent".
- By default, siad listens on "localhost:9980". This can be changed using the
  `--api-addr` flag when running siad.
- **Do not bind or expose the API to a non-loopback address unless you are aware
  of the possible dangers.**

## Documentation Standards

The following details the documentation standards for the API endpoints.

 - Endpoints should follow the structure of:
    - Parameters
    - Response
 - Each endpoint should have a corresponding curl example
   - For formatting there needs to be a newline between `> curl example` and the
     example
 - All non-standard responses should have a JSON Response example with units
   - For formatting there needs to be a newline between `> JSON Response
     Example` and the example
 - There should be detailed descriptions of all JSON response fields
 - There should be detailed descriptions of all query string parameters
 - Query String Parameters should be separated into **REQUIRED** and
   **OPTIONAL** sections
 - Detailed descriptions should be structured as "**field** | units"
   - For formatting there needs to be two spaces after the units so that the
     description is on a new line
 - All code blocks should specify `go` as the language for consistent formatting

Contributors should follow these standards when submitting updates to the API
documentation.  If you find API endpoints that do not adhere to these
documentation standards please let the Sia team know by submitting an issue
[here](https://gitlab.com/NebulousLabs/Sia/issues)

# Standard Responses

## Success
The standard response indicating the request was successfully processed is HTTP
status code `204 No Content`. If the request was successfully processed and the
server responded with JSON the HTTP status code is `200 OK`. Specific endpoints
may specify other 2xx status codes on success.

## Error

```go
{
    "message": String

    // There may be additional fields depending on the specific error.
}
```

The standard error response indicating the request failed for any reason, is a
4xx or 5xx HTTP status code with an error JSON object describing the error.

# Authentication
> Example POST curl call with Authentication

```go
curl -A "Sia-Agent" --user "":<apipassword> --data "amount=123&destination=abcd" "localhost:9980/wallet/siacoins"
```

API authentication is enabled by default, using a password stored in a flat
file. The location of this file is:

 - Linux:   `$HOME/.sia/apipassword`
 - MacOS:   `$HOME/Library/Application Support/Sia/apipassword`
 - Windows: `%LOCALAPPDATA%\Sia\apipassword`


Note that the file contains a trailing newline, which must be trimmed before
use.

Authentication is HTTP Basic Authentication as described in [RFC
2617](https://tools.ietf.org/html/rfc2617), however, the username is the empty
string. The flag does not enforce authentication on all API endpoints. Only
endpoints that expose sensitive information or modify state require
authentication.

For example, if the API password is "foobar" the request header should include

`Authorization: Basic OmZvb2Jhcg==`

And for a curl call the following would be included

`--user "":<apipassword>`

Authentication can be disabled by passing the `--authenticate-api=false` flag to
siad. You can change the password by modifying the password file, setting the
`SIA_API_PASSWORD` environment variable, or passing the `--temp-password` flag
to siad.

# Units

Unless otherwise noted, all parameters should be identified in their smallest
possible unit. For example, size should always be specified in bytes and
Siacoins should always be specified in hastings. JSON values returned by the API
will also use the smallest possible unit, unless otherwise noted.

If a number is returned as a string in JSON, it should be treated as an
arbitrary-precision number (bignum), and it should be parsed with your
language's corresponding bignum library. Currency values are the most common
example where this is necessary.

# Environment Variables
There are three environment variables supported by siad.
 - `SIA_API_PASSWORD` is the environment variable that sets a custom API
   password if the default is not used
 - `SIA_DATA_DIR` is the environment variable that tells siad where to put the
   general sia data, e.g. api password, configuration, logs, etc.
 - `SIAD_DATA_DIR` is the environment variable that tells siad where to put the
   siad-specific data
 - `SIA_WALLET_PASSWORD` is the environment variable that can be set to enable
   auto unlocking the wallet

# Consensus

The consensus set manages everything related to consensus and keeps the
blockchain in sync with the rest of the network. The consensus set's API
endpoint returns information about the state of the blockchain.

## /consensus [GET]
> curl example  

```go
curl -A "Sia-Agent" "localhost:9980/consensus"
```

Returns information about the consensus set, such as the current block height.
Also returns the set of constants in use in the consensus code.

### JSON Response
> JSON Response Example

```go
{
  "synced":       true, // boolean
  "height":       62248, // blockheight
  "currentblock": "00000000000008a84884ba827bdc868a17ba9c14011de33ff763bd95779a9cf1", // hash
  "target":       [0,0,0,0,0,0,11,48,125,79,116,89,136,74,42,27,5,14,10,31,23,53,226,238,202,219,5,204,38,32,59,165], // hash
  "difficulty":   "1234" // arbitrary-precision integer

  "blockfrequency":         600,        // seconds per block
  "blocksizelimit":         2000000,    // bytes
  "extremefuturethreshold": 10800,      // seconds
  "futurethreshold":        10800,      // seconds
  "genesistimestamp":       1257894000, // Unix time
  "maturitydelay":          144,        // blocks
  "mediantimestampwindow":  11,         // blocks
  "siafundcount":           "10000",    // siafund
  "siafundportion":         "39/1000",  // fraction

  "initialcoinbase": 300000, // Siacoins (see note in Daemon.md)
  "minimumcoinbase": 30000,  // Siacoins (see note in Daemon.md)

  "roottarget": [0,0,0,0,32,0,0,0,0,0,0,0,0,0,0,0,0,0,0,0,0,0,0,0,0,0,0,0,0,0,0,0], // hash
  "rootdepth":  [255,255,255,255,255,255,255,255,255,255,255,255,255,255,255,255,255,255,255,255,255,255,255,255,255,255,255,255,255,255,255,255],  // hash

  "siacoinprecision": "1000000000000000000000000" // hastings per siacoin
}
```
**synced** | boolean  
True if the consensus set is synced with the network, e.g. it has downloaded the
entire blockchain.  

**height** | blockheight  
Number of blocks preceding the current block.  

**currentblock** | hash  
Hash of the current block.  

**target** | hash  
An immediate child block of this block must have a hash less than this target
for it to be valid.  

**difficulty** | arbitrary-precision integer  
The difficulty of the current block target.  

**blockfrequency** | blocks / second  
Target for how frequently new blocks should be mined.  

**blocksizelimit** | bytes  
Maximum size, in bytes, of a block. Blocks larger than this will be rejected by
peers.  

**extremefuturethreshold** | seconds  
Farthest a block's timestamp can be in the future before the block is rejected
outright.  

**futurethreshold** | seconds  
How far in the future a block can be without being rejected. A block further
into the future will not be accepted immediately, but the daemon will attempt to
accept the block as soon as it is valid.  

**genesistimestamp** | unix timestamp  
Timestamp of the genesis block.  

**maturitydelay** | number of blocks  
Number of children a block must have before it is considered "mature."  

**mediantimestampwindow** | number of blocks  
Duration of the window used to adjust the difficulty.  

**siafundcount** | siafunds  
Total number of siafunds.  

**siafundportion** | fraction  
Fraction of each file contract payout given to siafund holders.  

**initialcoinbase** | siacoin  
Number of coins given to the miner of the first block. Note that elsewhere in
the API currency is typically returned in hastings and as a bignum. This is not
the case here.  

**minimumcoinbase** | siacoin  
Minimum number of coins paid out to the miner of a block (the coinbase decreases
with each block). Note that elsewhere in the API currency is typically returned
in hastings and as a bignum. This is not the case here.  

**roottarget** | hash  
Initial target.  

**rootdepth** | hash  
Initial depth.  

**siacoinprecision** | hastings per siacoin  
Number of Hastings in one Siacoin.  

## /consensus/blocks [GET]
> curl example  

```go
curl -A "Sia-Agent" "localhost:9980/consensus/blocks?height=20032"
```
```go
curl -A "Sia-Agent" "localhost:9980/consensus/blocks?id=00000000000033b9eb57fa63a51adeea857e70f6415ebbfe5df2a01f0d0477f4"
```

Returns the block for a given id or height.

### Query String Parameters
### REQUIRED
One of the following parameters must be specified.

**id** | blockID  
BlockID of the requested block.  

**height** | blockheight  
BlockHeight of the requested block.  

### JSON Response
> JSON Response Example

```go
{
    "height": 20032, // block height
    "id": "00000000000033b9eb57fa63a51adeea857e70f6415ebbfe5df2a01f0d0477f4", // hash
    "minerpayouts": [ // []SiacoinOutput
        {
            "unlockhash": "c199cd180e19ef7597bcf4beecdd4f211e121d085e24432959c42bdf9030e32b9583e1c2727c",
            "value": "279978000000000000000000000000"
        }
    ],
    "nonce": [4,12,219,7,0,0,0,0], // [8]byte
    "parentid": "0000000000009615e8db750eb1226aa5e629bfa7badbfe0b79607ec8b918a44c", // hash
    "difficulty": "440908097469850", // arbitrary-precision integer
    "timestamp": 1444516982, // timestamp
    "transactions": [ // []ConsensusBlocksGetTxn
        {
            "arbitrarydata": [],          // [][]byte
            "filecontractrevisions": [],  // []FileContractRevision
            "filecontracts": [],          // []ConsensusBlocksGetFileContract
            "minerfees": [],              // []Currency
            "siacoininputs": [            // []SiacoinInput
                {
                    "parentid": "24cbeb9df7eb2d81d0025168fc94bd179909d834f49576e65b51feceaf957a64",
                    "unlockconditions": {
                        "publickeys": [
                            {
                                "algorithm": "ed25519",
                                "key": "QET8w7WRbGfcnnpKd1nuQfE3DuNUUq9plyoxwQYDK4U="
                            }
                        ],
                        "signaturesrequired": 1,
                        "timelock": 0
                    }
                }
            ],
            "siacoinoutputs": [ // []SiacoinOutput
                {
                    "unlockhash": "d54f500f6c1774d518538dbe87114fe6f7e6c76b5bc8373a890b12ce4b8909a336106a4cd6db",
                    "value": "1010000000000000000000000000"
                },
                {
                    "unlockhash": "48a56b19bd0be4f24190640acbd0bed9669ea9c18823da2645ec1ad9652f10b06c5d4210f971",
                    "value": "5780000000000000000000000000"
                }
            ],
            "siafundinputs": [],          // []SiafundInput
            "siafundoutputs": [],         // []SiafundOutput
            "storageproofs": [],          // []StorageProof
            "transactionsignatures": [    // []TransactionSignature
                {
                    "coveredfields": {
                        "arbitrarydata": [],
                        "filecontractrevisions": [],
                        "filecontracts": [],
                        "minerfees": [],
                        "siacoininputs": [],
                        "siacoinoutputs": [],
                        "siafundinputs": [],
                        "siafundoutputs": [],
                        "storageproofs": [],
                        "transactionsignatures": [],
                        "wholetransaction": true
                    },
                    "parentid": "24cbeb9df7eb2d81d0025168fc94bd179909d834f49576e65b51feceaf957a64",
                    "publickeyindex": 0,
                    "signature": "pByLGMlvezIZWVZmHQs/ynGETETNbxcOY/kr6uivYgqZqCcKTJ0JkWhcFaKJU+3DEA7JAloLRNZe3PTklD3tCQ==",
                    "timelock": 0
                }
            ]
        },
        {
          // ...
        }
    ]
}
```
**height** | block height  
Height of the block

**id** | hash  
ID of the block

**minerpayouts** |  SiacoinOutput  
Siacoin output that holds the amount of siacoins spent on the miner payout

**nonce** | bytes  
Block nonce

**parentid** | hash  
ID of the previous block

**difficulty** | arbitrary-precision integer  
Historic difficulty at height of the block

**timestamp** | timestamp  
Block timestamp

**transactions** | ConsensusBlocksGetTxn  
Transactions contained within the block

## /consensus/subscribe/:id [GET]
> curl example

```go
curl -A "Sia-Agent" "localhost:9980/consensus/subscribe/0000000000000000000000000000000000000000000000000000000000000000"
```

Streams a series of consensus changes, starting from the provided change ID.

### Path Parameters
### REQUIRED
**id** | string
The consensus change ID to subscribe from.

### Response

A concatenation of Sia-encoded (binary) modules.ConsensusChange objects.

## /consensus/validate/transactionset [POST]
> curl example  

```go
curl -A "Sia-Agent" --data "[JSON-encoded-txnset]" "localhost:9980/validate/transactionset"
```

validates a set of transactions using the current utxo set.

### Request Body Bytes

Since transactions may be large, the transaction set is supplied in the POST
body, encoded in JSON format.

### Response

standard success or error response. See [standard
responses](#standard-responses).

# Daemon

The daemon is responsible for starting and stopping the modules which make up
the rest of Sia.

## /daemon/alerts [GET]
> curl example  

```go
curl -A "Sia-Agent" "localhost:9980/daemon/alerts"
```

Returns all alerts of all severities of the Sia instance sorted by severity from highest to lowest in `alerts` and the alerts of the Sia instance sorted by category in `criticalalerts`, `erroralerts` and `warningalerts`.

### JSON Response
> JSON Response Example
 
```go
{
    "alerts": [
    {
      "cause": "wallet is locked",
      "msg": "user's contracts need to be renewed but a locked wallet prevents renewal",
      "module": "contractor",
      "severity": "warning",
    }
  ],
  "criticalalerts": [],
  "erroralerts": [],
  "warningalerts": [
    {
      "cause": "wallet is locked",
      "msg": "user's contracts need to be renewed but a locked wallet prevents renewal",
      "module": "contractor",
      "severity": "warning",
    }
  ]
}
```
**cause** | string  
Cause is the cause for the information contained in msg if known.

**msg** | string  
Msg contains information about an issue.

**module** | string  
Module is the module which caused the alert.

**severity** | string  
Severity is either "warning", "error" or "critical" where "error" might be a
lack of internet access and "critical" would be a lack of funds and contracts
that are about to expire due to that.

## /daemon/constants [GET]
> curl example  

```go
curl -A "Sia-Agent" -u "":<apipassword> "localhost:9980/daemon/constants"
```

Returns the some of the constants that the Sia daemon uses. 

### JSON Response
> JSON Response Example
 
```go
{
  "blockfrequency":600,           // blockheight
  "blocksizelimit":2000000,       // uint64
  "extremefuturethreshold":18000, // timestamp
  "futurethreshold":10800,        // timestamp
  "genesistimestamp":1433600000,  // timestamp
  "maturitydelay":144,            // blockheight
  "mediantimestampwindow":11,     // uint64
  "siafundcount":"10000",         // uint64
  "siafundportion":"39/1000",     // big.Rat
  "targetwindow":1000,            // blockheight
  
  "initialcoinbase":300000, // uint64
  "minimumcoinbase":30000,  // uint64
  
  "roottarget": // target
  [0,0,0,0,32,0,0,0,0,0,0,0,0,0,0,0,0,0,0,0,0,0,0,0,0,0,0,0,0,0,0,0],
  "rootdepth":  // target
  [255,255,255,255,255,255,255,255,255,255,255,255,255,255,255,255,255,255,255,255,255,255,255,255,255,255,255,255,255,255,255,255],
  
  "allowance":  // allowance
    {
      "funds":"55000000000000000000000000000",  // currency
      "hosts":50,                       // uint64
      "period":12096,                   // blockheight
      "renewwindow":4032,               // blockheight
      "expectedstorage":1000000000000,  // uint64
      "expectedupload":2,               // uint64
      "expecteddownload":1,             // uint64
      "expectedredundancy":3            // uint64
    },
  
  "maxtargetadjustmentup":"5/2",    // big.Rat
  "maxtargetadjustmentdown":"2/5",  // big.Rat
  
  "siacoinprecision":"1000000000000000000000000"  // currency
}
```
**blockfrequency** | blockheight  
BlockFrequency is the desired number of seconds that should elapse, on average,
between successive Blocks.

**blocksizelimit** | uint64  
BlockSizeLimit is the maximum size of a binary-encoded Block that is permitted
by the consensus rules.

**extremefuturethreshold** | timestamp  
ExtremeFutureThreshold is a temporal limit beyond which Blocks are discarded by
the consensus rules. When incoming Blocks are processed, their Timestamp is
allowed to exceed the processor's current time by a small amount. But if the
Timestamp is further into the future than ExtremeFutureThreshold, the Block is
immediately discarded.

**futurethreshold** | timestamp  
FutureThreshold is a temporal limit beyond which Blocks are discarded by the
consensus rules. When incoming Blocks are processed, their Timestamp is allowed
to exceed the processor's current time by no more than FutureThreshold. If the
excess duration is larger than FutureThreshold, but smaller than
ExtremeFutureThreshold, the Block may be held in memory until the Block's
Timestamp exceeds the current time by less than FutureThreshold.

**genesistimestamp** | timestamp  
GenesisBlock is the first block of the block chain

**maturitydelay** | blockheight  
MaturityDelay specifies the number of blocks that a maturity-required output is
required to be on hold before it can be spent on the blockchain. Outputs are
maturity-required if they are highly likely to be altered or invalidated in the
event of a small reorg. One example is the block reward, as a small reorg may
invalidate the block reward. Another example is a siafund payout, as a tiny
reorg may change the value of the payout, and thus invalidate any transactions
spending the payout. File contract payouts also are subject to a maturity delay.

**mediantimestampwindow** | uint64  
MedianTimestampWindow tells us how many blocks to look back when calculating the
median timestamp over the previous n blocks. The timestamp of a block is not
allowed to be less than or equal to the median timestamp of the previous n
blocks, where for Sia this number is typically 11.

**siafundcount** | currency  
SiafundCount is the total number of Siafunds in existence.

**siafundportion** | big.Rat  
SiafundPortion is the percentage of siacoins that is taxed from FileContracts.

**targetwindow** | blockheight  
TargetWindow is the number of blocks to look backwards when determining how much
time has passed vs. how many blocks have been created. It's only used in the
old, broken difficulty adjustment algorithm.

**initialcoinbase** | uint64  
InitialCoinbase is the coinbase reward of the Genesis block.

**minimumcoinbase** | uint64  
MinimumCoinbase is the minimum coinbase reward for a block. The coinbase
decreases in each block after the Genesis block, but it will not decrease past
MinimumCoinbase.

**roottarget** | target  
RootTarget is the target for the genesis block - basically how much work needs
to be done in order to mine the first block. The difficulty adjustment algorithm
takes over from there.

**rootdepth** | target  
RootDepth is the cumulative target of all blocks. The root depth is essentially
the maximum possible target, there have been no blocks yet, so there is no
cumulated difficulty yet.

**defaultallowance** | allowance  
DefaultAllowance is the set of default allowance settings that will be used when
allowances are not set or not fully set

**maxtargetadjustmentup** | big.Rat  
MaxTargetAdjustmentUp restrict how much the block difficulty is allowed to
change in a single step, which is important to limit the effect of difficulty
raising and lowering attacks.

**maxtargetadjustmentdown** | big.Rat  
MaxTargetAdjustmentDown restrict how much the block difficulty is allowed to
change in a single step, which is important to limit the effect of difficulty
raising and lowering attacks.

**siacoinprecision** | currency  
SiacoinPrecision is the number of base units in a siacoin. The Sia network has a
very large number of base units. We call 10^24 of these a siacoin.

## /daemon/settings [GET]
> curl example  

```go
curl -A "Sia-Agent" -u "":<apipassword> "localhost:9980/daemon/settings"
```
Returns the settings for the daemon

### JSON Response
> JSON Response Example
 
```go
{
  "maxdownloadspeed": 0,  // bytes per second
  "maxuploadspeed": 0     // bytes per second
}
```

**maxdownloadspeed** | bytes per second  
Is the maximum download speed that the daemon can reach. 0 means there is no
limit set.

**maxuploadspeed** | bytes per second  
Is the maximum upload speed that the daemon can reach. 0 means there is no limit
set.

## /daemon/settings [POST]
> curl example  

```go
curl -A "Sia-Agent" -u "":<apipassword> --data "maxdownloadspeed=1000000&maxuploadspeed=20000" "localhost:9980/daemon/settings"
```

Modify settings that control the daemon's behavior.

### Query String Parameters
### OPTIONAL
**maxdownloadspeed** | bytes per second  
Max download speed permitted in bytes per second  

**maxuploadspeed** | bytes per second  
Max upload speed permitted in bytes per second  

### Response
standard success or error response. See [standard
responses](#standard-responses).

## /daemon/stop [GET]
> curl example  

```go
curl -A "Sia-Agent" -u "":<apipassword> "localhost:9980/daemon/stop"
```

Cleanly shuts down the daemon. This may take a few seconds.

### Response
standard success or error response. See [standard
responses](#standard-responses).

## /daemon/update [GET]
> curl example  

```go
curl -A "Sia-Agent" -u "":<apipassword> "localhost:9980/daemon/update"
```
Returns the the status of any updates available for the daemon

### JSON Response
> JSON Response Example
 
```go
{
  "available": false, // boolean
  "version": "1.4.0"  // string
}
```

**available** | boolean  
Available indicates whether or not there is an update available for the daemon.

**version** | string  
Version is the version of the latest release.

## /daemon/update [POST]
> curl example  

```go
curl -A "Sia-Agent" -u "":<apipassword> "localhost:9980/daemon/update"
```
Updates the daemon to the latest available version release.

### Response
standard success or error response. See [standard
responses](#standard-responses).

## /daemon/version [GET]
> curl example  

```go
curl -A "Sia-Agent" -u "":<apipassword> "localhost:9980/daemon/version"
```

Returns the version of the Sia daemon currently running. 

### JSON Response
> JSON Response Example
 
```go
{
"version": "1.3.7" // string
}
```
**version** | string  
This is the version number that is visible to its peers on the network.

# FeeManager

The feemanager allows applications built on top of Sia to charge the Sia user a
fee. The feemanager's API endpoints expose methods for viewing information about
the feemanager and for adding and canceling fees. 

## /feemanager [GET]
> curl example

```go
curl -A "Sia-Agent" "localhost:9980/feemanager"
```

returns information about the feemanager.

### JSON Response
> JSON Response Example

```go
{
  "payoutheight":249854 // blockheight
}
```

**payoutheight** | blockheight  
Height at which the FeeManager will payout the pending fees.

## /feemanager/add [POST]
> curl example  

```go
// Required Fields Only
curl -A "Sia-Agent" -u "":<apipassword> --data "amount=1000&address=1234567890abcdef0123456789abcdef0123456789abcdef0123456789abcdef0123456789ab&appuid=supercoolapp" "localhost:9980/feemanager/add"

// All Fields
curl -A "Sia-Agent" -u "":<apipassword> --data "amount=1000&address=1234567890abcdef0123456789abcdef0123456789abcdef0123456789abcdef0123456789ab&appuid=supercoolapp&recurring=true" "localhost:9980/feemanager/add"
```
sets a fee and associates it with the provided application UID.

### Query String Parameters
### REQUIRED
**amount** | hastings  
The amount is how much the fee will charge the user.

**address** | address  
The address is the application developer's wallet address that the fee should be
paid out to.

**appuid** | string  
The unique application identifier for the application that set the fee.

### OPTIONAL
**recurring** | bool  
Indicates whether or not this fee will be a recurring fee. 

### JSON Response
> JSON Response Example

```go
{
  "feeuid":"9ce7ff6c2b65a760b7362f5a041d3e84e65e22dd"  // string
}
```

**feeuid** | string  
This is the unique identifier for the fee that was just added

## /feemanager/cancel [POST]
> curl example  

```go
curl -A "Sia-Agent" -u "":<apipassword> --data "feeuid=9ce7ff6c2b65a760b7362f5a041d3e84e65e22dd" "localhost:9980/feemanager/cancel"
```

cancels a fee.

### Query String Parameters
### REQUIRED
**feeuid** | string  
The unique identifier for the fee.

### Response

standard success or error response. See [standard
responses](#standard-responses).

## /feemanager/paidfees [GET]
> curl example

```go
curl -A "Sia-Agent" "localhost:9980/feemanager/paidfees"
```

returns the paid fees that the feemanager managed.

### JSON Response
> JSON Response Example

```go
{
  "paidfees": [
    {
      "address":            "f063edc8412e3d17f0e130f38bc6f25d134fae46b760b829e09a762c400fbd641a0c1539a056", // hash
      "amount":             "1000",  // hastings
      "appuid":             "okapp", // string
      "feeuid":             "9ce7ff6c2b65a760b7362f5a041d3e84e65e22dd" // string
      "paymentcompleted":   true,    // bool
      "payoutheight":       12345,   // types.BlockHeight
      "recurring":          false,   // bool
      "timestamp":          "2018-09-23T08:00:00.000000000+04:00",     // Unix timestamp
      "transactioncreated": true,    // bool
    }
  ]
}

```

**paidfees** | []AppFee  
List of historical fees that have been paid out by the FeeManager. 

**address** | address  
The application developer's wallet address that the fee should be paid out to.

**amount** | hastings  
The number of hastings the fee will charge the user.

**appuid** | string  
Indicates the uid of the application requesting the fee.  

**feeuid** | string  
This is the unique identifier for the fee

**paymentcompleted** | bool  
Indicates whether or not the payment has been confirmed on-chain  

**payoutheight** | bool  
Indicates the height at which the fee is supposed to be paid out. The fee may be
paid out (or have been paid out for completed fees) at a later height than this,
but not earlier.  

**recurring** | bool  
Indicates whether or not this fee will be a recurring fee. 

**timestamp** | Unix timestamp  
This is the moment that the fee was requested.  

**transactioncreated** | bool  
Indicates whether the transaction to pay the fee has been created. If this is
set to true and paymentcompleted is set to false, it means that the transaction
has not yet been confirmed on-chain  

## /feemanager/pendingfees [GET]
> curl example

```go
curl -A "Sia-Agent" "localhost:9980/feemanager/pendingfees"
```

returns the pending fees that the feemanager is managing.

### JSON Response
> JSON Response Example

```go
{
  "pendingfees": [
    {
      "address":            "f063edc8412e3d17f0e130f38bc6f25d134fae46b760b829e09a762c400fbd641a0c1539a056", // hash
      "amount":             "1000",  // hastings
      "appuid":             "okapp", // string
      "feeuid":             "9ce7ff6c2b65a760b7362f5a041d3e84e65e22dd" // string
      "paymentcompleted":   true,    // bool
      "payoutheight":       12345,   // types.BlockHeight
      "recurring":          false,   // bool
      "timestamp":          "2018-09-23T08:00:00.000000000+04:00",     // Unix timestamp
      "transactioncreated": true,    // bool
    }
  ]
}

```

**pendingfees** | []AppFee  
List of pending fees that the FeeManager is managing that will pay out this
period. 

**address** | address  
The application developer's wallet address that the fee should be paid out to.

**amount** | hastings  
The number of hastings the fee will charge the user.

**appuid** | string  
The unique application identifier for the application that set the fee.

**feeuid** | string  
This is the unique identifier for the fee

**paymentcompleted** | bool  
Indicates whether or not the payment has been confirmed on-chain  

**payoutheight** | bool  
Indicates the height at which the fee is supposed to be paid out. The fee may be
paid out (or have been paid out for completed fees) at a later height than this,
but not earlier.  

**recurring** | bool  
Indicates whether or not this fee will be a recurring fee. 

**timestamp** | Unix timestamp  
This is the moment that the fee was requested.  

**transactioncreated** | bool  
Indicates whether the transaction to pay the fee has been created. If this is
set to true and paymentcompleted is set to false, it means that the transaction
has not yet been confirmed on-chain  

# Gateway

The gateway maintains a peer to peer connection to the network and provides a
method for calling RPCs on connected peers. The gateway's API endpoints expose
methods for viewing the connected peers, manually connecting to peers, and
manually disconnecting from peers. The gateway may connect or disconnect from
peers on its own.

## /gateway [GET]
> curl example  

```go
curl -A "Sia-Agent" "localhost:9980/gateway"
```

returns information about the gateway, including the list of connected peers.

### JSON Response
> JSON Response Example
 
```go
{
    "netaddress":"333.333.333.333:9981",  // string
    "peers":[
        {
            "inbound":    false,                   // boolean
            "local":      false,                   // boolean
            "netaddress": "222.222.222.222:9981",  // string
            "version":    "1.0.0",                 // string
        },
    ],
    "online":           true,  // boolean
    "maxdownloadspeed": 1234,  // bytes per second
    "maxuploadspeed":   1234,  // bytes per second
}
```
**netaddress** | string  
netaddress is the network address of the gateway as seen by the rest of the
network. The address consists of the external IP address and the port Sia is
listening on. It represents a `modules.NetAddress`.  

**peers** | array  
peers is an array of peers the gateway is connected to. It represents an array
of `modules.Peer`s.  
        
**inbound** | boolean  
inbound is true when the peer initiated the connection. This field is exposed as
outbound peers are generally trusted more than inbound peers, as inbound peers
are easily manipulated by an adversary.  

**local** | boolean  
local is true if the peer's IP address belongs to a local address range such as
192.168.x.x or 127.x.x.x  

**netaddress** | string  
netaddress is the address of the peer. It represents a `modules.NetAddress`.  

**version** | string  
version is the version number of the peer.  

**online** | boolean  
online is true if the gateway is connected to at least one peer that isn't
local.

**maxdownloadspeed** | bytes per second   
Max download speed permitted in bytes per second

**maxuploadspeed** | bytes per second   
Max upload speed permitted in bytes per second

## /gateway [POST]
> curl example  

```go
curl -A "Sia-Agent" -u "":<apipassword> --data "maxdownloadspeed=1000000&maxuploadspeed=20000" "localhost:9980/gateway"
```

Modify settings that control the gateway's behavior.

### Query String Parameters
### OPTIONAL
**maxdownloadspeed** | bytes per second  
Max download speed permitted in bytes per second  

**maxuploadspeed** | bytes per second  
Max upload speed permitted in bytes per second  

### Response

standard success or error response. See [standard
responses](#standard-responses).

## /gateway/bandwidth [GET]
> curl example

```go
curl -A "Sia-Agent" "localhost:9980/gateway/bandwidth"
```

returns the total upload and download bandwidth usage for the gateway

### JSON Response
> JSON Response Example

```go
{
  "download":  12345                                  // bytes
  "upload":    12345                                  // bytes
  "starttime": "2018-09-23T08:00:00.000000000+04:00", // Unix timestamp
}
```

**download** | bytes  
the total number of bytes that have been downloaded by the gateway since the
starttime.

**upload** | bytes  
the total number of bytes that have been uploaded by the gateway since the
starttime.

**starttime** | Unix timestamp  
the time at which the gateway started monitoring the bandwidth, since the
bandwidth is not currently persisted this will be startup timestamp.

## /gateway/connect/:*netaddress* [POST]
> curl example  

```go
curl -A "Sia-Agent" -X POST "localhost:9980/gateway/connect/123.456.789.0:9981"
```

connects the gateway to a peer. The peer is added to the node list if it is not
already present. The node list is the list of all nodes the gateway knows about,
but is not necessarily connected to.  

### Path Parameters
### REQUIRED
netaddress is the address of the peer to connect to. It should be a reachable ip
address and port number, of the form `IP:port`. IPV6 addresses must be enclosed
in square brackets.  

**netaddress** | string  
Example IPV4 address: 123.456.789.0:123  
Example IPV6 address: [123::456]:789  

### Response
standard success or error response. See [standard
responses](#Standard-Responses).

## /gateway/disconnect/:*netaddress* [POST]
> curl example  

```go
curl -A "Sia-Agent" -u "":<apipassword> -X POST "localhost:9980/gateway/disconnect/123.456.789.0:9981"
```

disconnects the gateway from a peer. The peer remains in the node list.
Disconnecting from a peer does not prevent the gateway from automatically
connecting to the peer in the future.

### Path Parameters
### REQUIRED
netaddress is the address of the peer to connect to. It should be a reachable ip
address and port number, of the form `IP:port`. IPV6 addresses must be enclosed
in square brackets.  

**netaddress** | string  
Example IPV4 address: 123.456.789.0:123  
Example IPV6 address: [123::456]:789  

### Response
standard success or error response. See [standard
responses](#standard-responses).

## /gateway/blacklist [GET]
> curl example  

```go
curl -A "Sia-Agent" "localhost:9980/gateway/blacklist"
```

fetches the list of blacklisted addresses.

### JSON Response
> JSON Response Example

```go
{
  "blacklist":
    [
    "123.123.123.123",  // string
    "123.123.123.123",  // string
    "123.123.123.123",  // string
    ],
}
```
**blacklist** | string  
blacklist is a list of blacklisted address

## /gateway/blacklist [POST]
> curl example  

```go
curl -A "Sia-Agent" -u "":<apipassword> --data '{"action":"append","addresses":["123.123.123.123","123.123.123.123","123.123.123.123"]}' "localhost:9980/gateway/blacklist"
```
```go
curl -A "Sia-Agent" -u "":<apipassword> --data '{"action":"set","addresses":[]}' "localhost:9980/gateway/blacklist"
```

performs actions on the Gateway's blacklist. There are three `actions` that can
be performed. `append` and `remove` are used for appending or removing addresses
from the Gateway's blacklist. `set` is used to define all the addresses in the
blacklist. If a list of addresses is provided with `set`, that list of addresses
will become the Gateway's blacklist, replacing any blacklist that was currently
in place. To clear the Gateway's blacklist, submit an empty list with `set`.

### Path Parameters
### REQUIRED
**action** | string  
this is the action to be performed on the blacklist. Allowed inputs are
`append`, `remove`, and `set`.

**addresses** | string  
this is a comma separated list of addresses that are to be appended to or
removed from the blacklist. If the action is `append` or `remove` this field is
required.

### Response
standard success or error response. See [standard
responses](#standard-responses).

# Host

The host provides storage from local disks to the network. The host negotiates
file contracts with remote renters to earn money for storing other users' files.
The host's endpoints expose methods for viewing and modifying host settings,
announcing to the network, and managing how files are stored on disk.

## /host [GET]
> curl example  

```go
curl -A "Sia-Agent" "localhost:9980/host"
```

fetches status information about the host.

### JSON Response
> JSON Response Example
 
```go
{
  "externalsettings": {
    "acceptingcontracts":   true,                 // boolean
    "maxdownloadbatchsize": 17825792,             // bytes
    "maxduration":          25920,                // blocks
    "maxrevisebatchsize":   17825792,             // bytes
    "netaddress":           "123.456.789.0:9982", // string
    "remainingstorage":     35000000000,          // bytes
    "sectorsize":           4194304,              // bytes
    "totalstorage":         35000000000,          // bytes
    "unlockhash":           "0123456789abcdef0123456789abcdef0123456789abcdef0123456789abcdef0123456789ab", // hash
    "windowsize":           144,  // blocks

    "collateral":    "57870370370",                     // hastings / byte / block
    "maxcollateral": "100000000000000000000000000000",  // hastings

    "contractprice":          "30000000000000000000000000", // hastings
    "downloadbandwidthprice": "250000000000000",            // hastings / byte
    "storageprice":           "231481481481",               // hastings / byte / block
    "uploadbandwidthprice":   "100000000000000",            // hastings / byte

    "revisionnumber": 0,      // int
    "version":        "1.0.0" // string
  },

  "financialmetrics": {
    "contractcount":                 2,     // int
    "contractcompensation":          "123", // hastings
    "potentialcontractcompensation": "123", // hastings

    "lockedstoragecollateral": "123", // hastings
    "lostrevenue":             "123", // hastings
    "loststoragecollateral":   "123", // hastings
    "potentialstoragerevenue": "123", // hastings
    "riskedstoragecollateral": "123", // hastings
    "storagerevenue":          "123", // hastings
    "transactionfeeexpenses":  "123", // hastings

    "downloadbandwidthrevenue":          "123", // hastings
    "potentialdownloadbandwidthrevenue": "123", // hastings
    "potentialuploadbandwidthrevenue":   "123", // hastings
    "uploadbandwidthrevenue":            "123"  // hastings
  },

  "internalsettings": {
    "acceptingcontracts":   true,                 // boolean
    "maxdownloadbatchsize": 17825792,             // bytes
    "maxduration":          25920,                // blocks
    "maxrevisebatchsize":   17825792,             // bytes
    "netaddress":           "123.456.789.0:9982", // string
    "windowsize":           144,                  // blocks
    
    "collateral":       "57870370370",                     // hastings / byte / block
    "collateralbudget": "2000000000000000000000000000000", // hastings
    "maxcollateral":    "100000000000000000000000000000",  // hastings
    
    "minbaserpcprice":           "123",                        //hastings
    "mincontractprice":          "30000000000000000000000000", // hastings
    "mindownloadbandwidthprice": "250000000000000",            // hastings / byte
    "minsectoraccessprice":      "123",                        //hastings
    "minstorageprice":           "231481481481",               // hastings / byte / block
    "minuploadbandwidthprice":   "100000000000000"             // hastings / byte

    "ephemeralaccountexpiry":     "604800",                          // seconds
    "maxephemeralaccountbalance": "2000000000000000000000000000000", // hastings
    "maxephemeralaccountrisk":    "2000000000000000000000000000000", // hastings
  },

  "networkmetrics": {
    "downloadcalls":     0,   // int
    "errorcalls":        1,   // int
    "formcontractcalls": 2,   // int
    "renewcalls":        3,   // int
    "revisecalls":       4,   // int
    "settingscalls":     5,   // int
    "unrecognizedcalls": 6    // int
  },

  "connectabilitystatus": "checking", // string
  "workingstatus":        "checking"  // string
  "publickey": {
    "algorithm": "ed25519", // string
    "key":       "RW50cm9weSBpc24ndCB3aGF0IGl0IHVzZWQgdG8gYmU=" // string
  },
}
```
**externalsettings**    
The settings that get displayed to untrusted nodes querying the host's status.  
  
**acceptingcontracts** | boolean  
Whether or not the host is accepting new contracts.  

**maxdownloadbatchsize** | bytes  
The maximum size of a single download request from a renter. Each download
request has multiple round trips of communication that exchange money. Larger
batch sizes mean fewer round trips, but more financial risk for the host - the
renter can get a free batch when downloading by refusing to provide a signature.


**maxduration** | blocks  
The maximum duration that a host will allow for a file contract. The host
commits to keeping files for the full duration under the threat of facing a
large penalty for losing or dropping data before the duration is complete. The
storage proof window of an incoming file contract must end before the current
height + maxduration.  

**maxrevisebatchsize** | bytes  
The maximum size of a single batch of file contract revisions. The renter can
perform DoS attacks on the host by uploading a batch of data then refusing to
provide a signature to pay for the data. The host can reduce this exposure by
limiting the batch size. Larger batch sizes allow for higher throughput as there
is significant communication overhead associated with performing a batch upload.


**netaddress** | string  
The IP address or hostname (including port) that the host should be contacted
at.  

**remainingstorage** | bytes  
The amount of unused storage capacity on the host in bytes. It should be noted
that the host can lie.  

**sectorsize** | bytes  
The smallest amount of data in bytes that can be uploaded or downloaded when
performing calls to the host.  

**totalstorage** | bytes  
The total amount of storage capacity on the host. It should be noted that the
host can lie.  

**unlockhash** | hash  
The unlock hash is the address at which the host can be paid when forming file
contracts.  

**windowsize** | blocks  
The storage proof window is the number of blocks that the host has to get a
storage proof onto the blockchain. The window size is the minimum size of window
that the host will accept in a file contract.  

**collateral** | hastings / byte / block  
The maximum amount of money that the host will put up as collateral for storage
that is contracted by the renter.  

**maxcollateral** | hastings  
The maximum amount of collateral that the host will put into a single file
contract.  

**contractprice** | hastings  
The price that a renter has to pay to create a contract with the host. The
payment is intended to cover transaction fees for the file contract revision and
the storage proof that the host will be submitting to the blockchain.  

**downloadbandwidthprice** | hastings / byte  
The price that a renter has to pay when downloading data from the host.  

**storageprice** | hastings / byte / block  
The price that a renter has to pay to store files with the host.  

**uploadbandwidthprice** | hastings / byte  
The price that a renter has to pay when uploading data to the host.  

**revisionnumber** | int  
The revision number indicates to the renter what iteration of settings the host
is currently at. Settings are generally signed. If the renter has multiple
conflicting copies of settings from the host, the renter can expect the one with
the higher revision number to be more recent.  

**version** | string  
The version of external settings being used. This field helps coordinate updates
while preserving compatibility with older nodes.  

**financialmetrics**    
The financial status of the host.  
  
**contractcount** | int  
Number of open file contracts.  

**contractcompensation** | hastings  
The amount of money that renters have given to the host to pay for file
contracts. The host is required to submit a file contract revision and a storage
proof for every file contract that gets created, and the renter pays for the
miner fees on  these objects.  

**potentialcontractcompensation** | hastings  
The amount of money that renters have given to the host to pay for file
contracts which have not been confirmed yet. The potential compensation becomes
compensation after the storage proof is submitted.  

**lockedstoragecollateral** | hastings  
The amount of storage collateral which the host has tied up in file contracts.
The host has to commit collateral to a file contract even if there is no
storage, but the locked collateral will be returned even if the host does not
submit a storage proof - the collateral is not at risk, it is merely set aside
so that it can be put at risk later.  

**lostrevenue** | hastings  
The amount of revenue, including storage revenue and bandwidth revenue, that has
been lost due to failed file contracts and failed storage proofs.  

**loststoragecollateral** | hastings  
The amount of collateral that was put up to protect data which has been lost due
to failed file contracts and missed storage proofs.  

**potentialstoragerevenue** | hastings  
The amount of revenue that the host stands to earn if all storage proofs are
submitted correctly and in time.

**riskedstoragecollateral** | hastings  
The amount of money that the host has risked on file contracts. If the host
starts missing storage proofs, the host can forfeit up to this many coins. In
the event of a missed storage proof, locked storage collateral gets returned,
but risked storage collateral does not get returned.  

**storagerevenue** | hastings  
The amount of money that the host has earned from storing data. This money has
been locked down by successful storage proofs.  

**transactionfeeexpenses** | hastings  
The amount of money that the host has spent on transaction fees when submitting
host announcements, file contract revisions, and storage proofs.  

**downloadbandwidthrevenue** | hastings  
The amount of money that the host has made from renters downloading their files.
This money has been locked in by successsful storage proofs.  

**potentialdownloadbandwidthrevenue** | hastings  
The amount of money that the host stands to make from renters that downloaded
their files. The host will only realize this revenue if the host successfully
submits storage proofs for the related file contracts.  

**potentialuploadbandwidthrevenue** | hastings  
The amount of money that the host stands to make from renters that uploaded
files. The host will only realize this revenue if the host successfully submits
storage proofs for the related file contracts.  

**uploadbandwidthrevenue** | hastings  
The amount of money that the host has made from renters uploading their files.
This money has been locked in by successful storage proofs.  

**internalsettings**    
The settings of the host. Most interactions between the user and the host occur
by changing the internal settings.  

**acceptingcontracts** | boolean  
When set to true, the host will accept new file contracts if the terms are
reasonable. When set to false, the host will not accept new file contracts at
all.  

**maxdownloadbatchsize** | bytes  
The maximum size of a single download request from a renter. Each download
request has multiple round trips of communication that exchange money. Larger
batch sizes mean fewer round trips, but more financial risk for the host - the
renter can get a free batch when downloading by refusing to provide a signature.


**maxduration** | blocks  
The maximum duration of a file contract that the host will accept. The storage
proof window must end before the current height + maxduration.  

**maxrevisebatchsize** | bytes  
The maximum size of a single batch of file contract revisions. The renter can
perform DoS attacks on the host by uploading a batch of data then refusing to
provide a signature to pay for the data. The host can reduce this exposure by
limiting the batch size. Larger batch sizes allow for higher throughput as there
is significant communication overhead associated with performing a batch upload.


**netaddress** | string  
The IP address or hostname (including port) that the host should be contacted
at. If left blank, the host will automatically figure out its ip address and use
that. If given, the host will use the address given.  

**windowsize** | blocks  
The storage proof window is the number of blocks that the host has to get a
storage proof onto the blockchain. The window size is the minimum size of window
that the host will accept in a file contract.  

**collateral** | hastings / byte / block  
The maximum amount of money that the host will put up as collateral per byte per
block of storage that is contracted by the renter.  

**collateralbudget** | hastings  
The total amount of money that the host will allocate to collateral across all
file contracts.  

**maxcollateral** | hastings  
The maximum amount of collateral that the host will put into a single file
contract.

**minbaserpcprice** | hastings  
The minimum price that the host will demand from a renter for interacting with
the host. This is charged for every interaction a renter has with a host to pay
for resources consumed during the interaction. It is added to the
`mindownloadbandwidthprice` and `minuploadbandwidthprice` when uploading or
downloading files from the host.

**mincontractprice** | hastings  
The minimum price that the host will demand from a renter when forming a
contract. Typically this price is to cover transaction fees on the file contract
revision and storage proof, but can also be used if the host has a low amount of
collateral. The price is a minimum because the host may automatically adjust the
price upwards in times of high demand.  

**mindownloadbandwidthprice** | hastings / byte  
The minimum price that the host will demand from a renter when the renter is
downloading data. If the host is saturated, the host may increase the price from
the minimum.

**minsectoraccessprice** | hastings  
The minimum price that the host will demand from a renter for accessing a sector
of data on disk. Since the host has to read at least a full 4MB sector from disk
regardless of how much the renter intends to download this is charged to pay for
the physical disk resources the host uses. It is multiplied by the number of
sectors read then added to the `mindownloadbandwidthprice` when downloading a
file.

**minstorageprice** | hastings / byte / block  
The minimum price that the host will demand when storing data for extended
periods of time. If the host is low on space, the price of storage may be set
higher than the minimum.  

**minuploadbandwidthprice** | hastings / byte  
The minimum price that the host will demand from a renter when the renter is
uploading data. If the host is saturated, the host may increase the price from
the minimum.  

**ephemeralaccountexpiry** | seconds  
The  maximum amount of time an ephemeral account can be inactive before it is
considered to be expired and gets deleted. After an account has expired, the
account owner has no way of retrieving the funds. Setting this value to 0 means
ephemeral accounts never expire, regardless of how long they have been inactive.

**maxephemeralaccountbalance** | hastings  
The maximum amount of money that the host will allow a user to deposit into a
single ephemeral account.

**maxephemeralaccountrisk** | hastings  
To increase performance, the host will allow a user to withdraw from an
ephemeral account without requiring the user to wait until the host has
persisted the updated ephemeral account balance to complete a transaction. This
means that the user can perform actions such as downloads with significantly
less latency. This also means that if the host loses power at that exact moment,
the host will forget that the user has spent money and the user will be able to
spend that money again.

maxephemeralaccountrisk is the maximum amount of money that the host is willing
to risk to a system failure. The account manager will keep track of the total
amount of money that has been withdrawn, but has not yet been persisted to disk.
If a user's withdrawal would put the host over the maxephemeralaccountrisk, the
host will wait to complete the user's transaction until it has persisted the
widthdrawal, to prevent the host from having too much money at risk.

Note that money is only at risk if the host experiences an unclean shutdown
while in the middle of a transaction with a user, and generally the amount at
risk will be minuscule unless the host experiences an unclean shutdown while in
the middle of many transactions with many users at once. This value should be
larger than maxephemeralaccountbalance but does not need to be significantly
larger.

**networkmetrics**    
Information about the network, specifically various ways in which renters have
contacted the host.  

**downloadcalls** | int  
The number of times that a renter has attempted to download something from the
host.  

**errorcalls** | int  
The number of calls that have resulted in errors. A small number of errors are
expected, but a large number of errors indicate either buggy software or
malicious network activity. Usually buggy software.  

**formcontractcalls** | int  
The number of times that a renter has tried to form a contract with the host.  

**renewcalls** | int  
The number of times that a renter has tried to renew a contract with the host.  

**revisecalls** | int  
The number of times that the renter has tried to revise a contract with the
host.  

**settingscalls** | int  
The number of times that a renter has queried the host for the host's settings.
The settings include the price of bandwidth, which is a price that can adjust
every few minutes. This value is usually very high compared to the others.  

**unrecognizedcalls** | int  
The number of times that a renter has attempted to use an unrecognized call.
Larger numbers typically indicate buggy software.  

**connectabilitystatus** | string  
connectabilitystatus is one of "checking", "connectable", or "not connectable",
and indicates if the host can connect to itself on its configured NetAddress.  

**workingstatus** | string  
workingstatus is one of "checking", "working", or "not working" and indicates if
the host is being actively used by renters.

**publickey** | SiaPublicKey  
Public key used to identify the host.

## /host/bandwidth [GET]
> curl example

```go
curl -A "Sia-Agent" "localhost:9980/host/bandwidth"
```

returns the total upload and download bandwidth usage for the host

### JSON Response
```go
{
  "download":  12345                                  // bytes
  "upload":    12345                                  // bytes
  "starttime": "2018-09-23T08:00:00.000000000+04:00", // Unix timestamp
}
```

**download** | bytes  
the total number of bytes that have been sent from the host to renters since the
starttime.

**upload** | bytes  
the total number of bytes that have been received by the host from renters since the
starttime.

**starttime** | Unix timestamp  
the time at which the host started monitoring the bandwidth, since the
bandwidth is not currently persisted this will be startup timestamp.

## /host [POST]
> curl example  

```go
curl -A "Sia-Agent" -u "":<apipassword> -X POST "localhost:9980/host?acceptingcontracts=true&maxduration=12096&windowsize=1008"
```

Configures hosting parameters. All parameters are optional; unspecified
parameters will be left unchanged.

### Query String Parameters
### OPTIONAL
**acceptingcontracts** | boolean  
When set to true, the host will accept new file contracts if the terms are
reasonable. When set to false, the host will not accept new file contracts at
all.  

**maxdownloadbatchsize** | bytes  
The maximum size of a single download request from a renter. Each download
request has multiple round trips of communication that exchange money. Larger
batch sizes mean fewer round trips, but more financial risk for the host - the
renter can get a free batch when downloading by refusing to provide a signature.


**maxduration** | blocks  
The maximum duration of a file contract that the host will accept. The storage
proof window must end before the current height + maxduration.  

**maxrevisebatchsize** | bytes  
The maximum size of a single batch of file contract revisions. The renter can
perform DoS attacks on the host by uploading a batch of data then refusing to
provide a signature to pay for the data. The host can reduce this exposure by
limiting the batch size. Larger batch sizes allow for higher throughput as there
is significant communication overhead associated with performing a batch upload.


**netaddress** | string  
The IP address or hostname (including port) that the host should be contacted
at. If left blank, the host will automatically figure out its ip address and use
that. If given, the host will use the address given.  

**windowsize** | blocks  
// The storage proof window is the number of blocks that the host has to get a
storage proof onto the blockchain. The window size is the minimum size of window
that the host will accept in a file contract.

**collateral** | hastings / byte / block  
The maximum amount of money that the host will put up as collateral per byte per
block of storage that is contracted by the renter.  

**collateralbudget** | hastings  
The total amount of money that the host will allocate to collateral across all
file contracts.  

**maxcollateral** | hastings  
The maximum amount of collateral that the host will put into a single file
contract.  

**minbaserpcprice** | hastings  
The minimum price that the host will demand from a renter for interacting with
the host. This is charged for every interaction a renter has with a host to pay
for resources consumed during the interaction. It is added to the
`mindownloadbandwidthprice` and `minuploadbandwidthprice` when uploading or
downloading files from the host.

**mincontractprice** | hastings  
The minimum price that the host will demand from a renter when forming a
contract. Typically this price is to cover transaction fees on the file contract
revision and storage proof, but can also be used if the host has a low amount of
collateral. The price is a minimum because the host may automatically adjust the
price upwards in times of high demand.  

**minsectoraccessprice** | hastings  
The minimum price that the host will demand from a renter for accessing a sector
of data on disk. Since the host has to read at least a full 4MB sector from disk
regardless of how much the renter intends to download this is charged to pay for
the physical disk resources the host uses. It is multiplied by the number of
sectors read then added to the `mindownloadbandwidthprice` when downloading a
file.

**mindownloadbandwidthprice** | hastings / byte  
The minimum price that the host will demand from a renter when the renter is
downloading data. If the host is saturated, the host may increase the price from
the minimum.  

**minstorageprice** | hastings / byte / block  
The minimum price that the host will demand when storing data for extended
periods of time. If the host is low on space, the price of storage may be set
higher than the minimum.  

**minuploadbandwidthprice** | hastings / byte  
The minimum price that the host will demand from a renter when the renter is
uploading data. If the host is saturated, the host may increase the price from
the minimum.  

**maxephemeralaccountbalance** | hastings  
The maximum amount of money that the host will allow a user to deposit into a
single ephemeral account.

**maxephemeralaccountrisk** | hastings  
To increase performance, the host will allow a user to withdraw from an
ephemeral account without requiring the user to wait until the host has
persisted the updated ephemeral account balance to complete a transaction. This
means that the user can perform actions such as downloads with significantly
less latency. This also means that if the host loses power at that exact moment,
the host will forget that the user has spent money and the user will be able to
spend that money again.

maxephemeralaccountrisk is the maximum amount of money that the host is willing
to risk to a system failure. The account manager will keep track of the total
amount of money that has been withdrawn, but has not yet been persisted to disk.
If a user's withdrawal would put the host over the maxephemeralaccountrisk, the
host will wait to complete the user's transaction until it has persisted the
widthdrawal, to prevent the host from having too much money at risk.

Note that money is only at risk if the host experiences an
unclean shutdown while in the middle of a transaction with a user, and generally
the amount at risk will be minuscule unless the host experiences an unclean
shutdown while in the middle of many transactions with many users at once. This
value should be larger than 'maxephemeralaccountbalance but does not need to be
significantly larger.

### Response

standard success or error response. See [standard
responses](#standard-responses).

## /host/announce [POST]
> curl example  

```go
curl -A "Sia-Agent" -u "":<apipassword> -X POST "localhost:9980/host/announce"
```
> curl example with a custom netaddress

```go
curl -A "Sia-Agent" -u "":<apipassword> -X POST "localhost:9980/host/announce?netaddress=siahost.example.net"
```

Announce the host to the network as a source of storage. Generally only needs to
be called once.

Note that even after the host has been announced, it will not accept new
contracts unless configured to do so. To configure the host to accept contracts,
see [/host](## /host [POST]).

### Query String Parameters
### OPTIONAL
**netaddress string** | string  
The address to be announced. If no address is provided, the automatically
discovered address will be used instead.  

### Response

standard success or error response. See [standard
responses](#Standard-Responses).

## /host/contracts [GET]
> curl example  

```go
curl -A "Sia-Agent" "localhost:9980/host/contracts"
```


Get contract information from the host database. This call will return all
storage obligations on the host. Its up to the caller to filter the contracts
based on their needs.

### JSON Response
> JSON Response Example
 
```go
{
  "contracts": [
    {
      "contractcost":             "1234",             // hastings
      "datasize":                 500000,             // bytes
      "lockedcollateral":         "1234",             // hastings
      "obligationid": "fff48010dcbbd6ba7ffd41bc4b25a3634ee58bbf688d2f06b7d5a0c837304e13", // hash
      "potentialaccountfunding":  "1234",             // hastings
      "potentialdownloadrevenue": "1234",             // hastings
      "potentialstoragerevenue":  "1234",             // hastings
      "potentialuploadrevenue":   "1234",             // hastings
      "riskedcollateral":         "1234",             // hastings
      "revisionnumber":           0,                  // int
      "sectorrootscount":         2,                  // int
      "transactionfeesadded":     "1234",             // hastings
      "expirationheight":         123456,             // blocks
      "negotiationheight":        123456,             // blocks
      "proofdeadline":            123456,             // blocks
      "obligationstatus":         "obligationFailed", // string
      "originconfirmed":          true,               // boolean
      "proofconfirmed":           true,               // boolean
      "proofconstructed":         true,               // boolean
      "revisionconfirmed":        false,              // boolean
      "revisionconstructed":      false,              // boolean
      "validproofoutputs":        [],                 // []SiacoinOutput
      "missedproofoutputs":       [],                 // []SiacoinOutput
    }
  ]
}
```
**contractcost** | hastings  
Amount in hastings to cover the transaction fees for this storage obligation.

**datasize** | bytes  
Size of the data that is protected by the contract.

**lockedcollateral** | hastings  
Amount that is locked as collateral for this storage obligation.

**obligationid** | hash  
Id of the storageobligation, which is defined by the file contract id of the
file contract that governs the storage obligation.

**potentialaccountfunding** | hastings  
Amount in hastings that went to funding ephemeral accounts with.

**potentialdownloadrevenue** | hastings  
Potential revenue for downloaded data that the host will receive upon successful
completion of the obligation.

**potentialstoragerevenue** | hastings  
Potential revenue for storage of data that the host will receive upon successful
completion of the obligation.

**potentialuploadrevenue** | hastings  
Potential revenue for uploaded data that the host will receive upon successful
completion of the obligation.

**riskedcollateral** | hastings  
Amount that the host might lose if the submission of the storage proof is not
successful.

**revisionnumber** | int  
The last revision of the contract

**sectorrootscount** | int  
Number of sector roots.

**transactionfeesadded** | hastings  
Amount for transaction fees that the host added to the storage obligation.

**expirationheight** | blockheight  
Expiration height is the height at which the storage obligation expires.

**negotiationheight** | blockheight  
Negotiation height is the height at which the storage obligation was negotiated.

**proofdeadline** | blockheight  
The proof deadline is the height by which the storage proof must be submitted.

**obligationstatus** | string  
Status of the storage obligation. There are 4 different statuses:
 - `obligationFailed`:  the storage obligation failed, potential revenues and
   risked collateral are lost
 - `obligationRejected`:  the storage obligation was never started, no revenues
   gained or lost
 - `obligationSucceeded`: the storage obligation was completed, revenues were
   gained
 - `obligationUnresolved`:  the storage obligation has an uninitialized value.
   When the **proofdeadline** is in the past this might be a stale obligation.

**originconfirmed** | hash  
Origin confirmed indicates whether the file contract was seen on the blockchain
for this storage obligation.

**proofconfirmed** | boolean  
Proof confirmed indicates whether there was a storage proof seen on the
blockchain for this storage obligation.

**proofconstructed** | boolean  
The host has constructed a storage proof

**revisionconfirmed** | boolean  
Revision confirmed indicates whether there was a file contract revision seen on
the blockchain for this storage obligation.

**revisionconstructed** | boolean  
Revision constructed indicates whether there was a file contract revision
constructed for this storage obligation.

**validproofoutputs** | []SiacoinOutput   
The payouts that the host and renter will receive if a valid proof is confirmed on the blockchain

**missedproofoutputs** | []SiacoinOutput  
The payouts that the host and renter will receive if a proof is not confirmed on the blockchain

## /host/storage [GET]
> curl example  

```go
curl -A "Sia-Agent" "localhost:9980/host/storage"
```

Gets a list of folders tracked by the host's storage manager.

### JSON Response
> JSON Response Example
 
```go
{
  "folders": [
    {
      "path":              "/home/foo/bar", // string
      "capacity":          50000000000,     // bytes
      "capacityremaining": 100000,          // bytes

      "failedreads":      0,  // int
      "failedwrites":     1,  // int
      "successfulreads":  2,  // int
      "successfulwrites": 3,  // int
    }
  ]
}
```
**path** | string  
Absolute path to the storage folder on the local filesystem.  

**capacity** | bytes  
Maximum capacity of the storage folder in bytes. The host will not store more
than this many bytes in the folder. This capacity is not checked against the
drive's remaining capacity. Therefore, you must manually ensure the disk has
sufficient capacity for the folder at all times. Otherwise you risk losing
renter's data and failing storage proofs.  

**capacityremaining** | bytes  
Unused capacity of the storage folder in bytes.  

**failedreads, failedwrites** | int  
Number of failed disk read & write operations. A large number of failed reads or
writes indicates a problem with the filesystem or drive's hardware.  

**successfulreads, successfulwrites** | int  
Number of successful read & write operations.  

## /host/storage/folders/add [POST]
> curl example  

```go
curl -A "Sia-Agent" -u "":<apipassword> --data "path=foo/bar&size=1000000000000" "localhost:9980/host/storage/folders/add"
```

adds a storage folder to the manager. The manager may not check that there is
enough space available on-disk to support as much storage as requested

### Storage Folder Limits
A host can only have 65536 storage folders in total which have to be between 256
MiB and 16 PiB in size

### Query String Parameters
### REQUIRED
**path** | string  
Local path on disk to the storage folder to add.  

**size** | bytes  
Initial capacity of the storage folder. This value isn't validated so it is
possible to set the capacity of the storage folder greater than the capacity of
the disk. Do not do this.  

### Response

standard success or error response. See [standard
responses](#standard-responses).

## /host/storage/folders/remove [POST]
> curl example  

```go
curl -A "Sia-Agent" -u "":<apipassword> --data "path=foo/bar&force=false" "localhost:9980/host/storage/folders/remove"
```

Remove a storage folder from the manager. All storage on the folder will be
moved to other stoarge folders, meaning that no data will be lost. If the
manager is unable to save data, an error will be returned and the operation will
be stopped.

### Query String Parameters
### REQUIRED
**path** | string  
Local path on disk to the storage folder to removed.  

### OPTIONAL
**force** | boolean  
If `force` is true, the storage folder will be removed even if the data in the
storage folder cannot be moved to other storage folders, typically because they
don't have sufficient capacity. If `force` is true and the data cannot be moved,
data will be lost.  

### Response

standard success or error response. See [standard
responses](#standard-responses).

## /host/storage/folders/resize [POST]
> curl example  

```go
curl -A "Sia-Agent" -u "":<apipassword> --data "path=foo/bar&newsize=1000000000000" "localhost:9980/host/storage/folders/resize"
```

Grows or shrinks a storage file in the manager. The manager may not check that
there is enough space on-disk to support growing the storasge folder, but should
gracefully handle running out of space unexpectedly. When shrinking a storage
folder, any data in the folder that needs to be moved will be placed into other
storage folders, meaning that no data will be lost. If the manager is unable to
migrate the data, an error will be returned and the operation will be stopped.

### Storage Folder Limits
See [/host/storage/folders/add](#host-storage-folders-add-post)

### Query String Parameters
### REQUIRED
**path** | string  
Local path on disk to the storage folder to resize.  

**newsize** | bytes  
Desired new size of the storage folder. This will be the new capacity of the
storage folder.  

### Response

standard success or error response. See [standard
responses](#standard-responses).

## /host/storage/sectors/delete/:*merkleroot* [POST]
> curl example  

```go
curl -A "Sia-Agent" -u "":<apipassword> -X POST "localhost:9980/host/storage/sectors/delete/[merkleroot]"
```

Deletes a sector, meaning that the manager will be unable to upload that sector
and be unable to provide a storage proof on that sector. This endpoint is for
removing the data entirely, and will remove instances of the sector appearing at
all heights. The primary purpose is to comply with legal requests to remove
data.

### Path Parameters
### REQUIRED
**merkleroot** | merkleroot  
Merkleroot of the sector to delete.  

### Response

standard success or error response. See [standard
responses](#standard-responses).

## /host/estimatescore [GET]
> curl example  

```go
curl -A "Sia-Agent" "localhost:9980/host/estimatescore"
```

Returns the estimated HostDB score of the host using its current settings,
combined with the provided settings.

### Query String Parameters
### OPTIONAL
See [host internal settings](#internalsettings)
 - acceptingcontracts   
 - maxdownloadbatchsize 
 - maxduration          
 - maxrevisebatchsize   
 - netaddress           
 - windowsize           
 - collateral        
 - collateralbudget 
 - maxcollateral    
 - mincontractprice          
 - mindownloadbandwidthprice  
 - minstorageprice            
 - minuploadbandwidthprice
 - ephemeralaccountexpiry    
 - maxephemeralaccountbalance
 - maxephemeralaccountrisk

### JSON Response
> JSON Response Example

```go
{
  "estimatedscore": "123456786786786786786786786742133",  // big int
  "conversionrate": 95  // float64
}
```
**estimatedscore** | big int  
estimatedscore is the estimated HostDB score of the host given the settings
passed to estimatescore.  
  
**conversionrate** | float64  
conversionrate is the likelihood given the settings passed to estimatescore that
the host will be selected by renters forming contracts.  

# Host DB

The hostdb maintains a database of all hosts known to the network. The database
identifies hosts by their public key and keeps track of metrics such as price.

## /hostdb [GET]
> curl example  

```go
curl -A "Sia-Agent" "localhost:9980/hostdb"
```

Shows some general information about the state of the hostdb.

### JSON Response
> JSON Response Example
 
```go
{
    "initialscancomplete": false  // boolean
}
```
**initialscancomplete** | boolean  
indicates if all known hosts have been scanned at least once.

## /hostdb/active [GET]
> curl example  

```go
curl -A "Sia-Agent" "localhost:9980/hostdb/active"
```

lists all of the active hosts known to the renter, sorted by preference.

### Query String Parameters
### OPTIONAL
**numhosts** | int  
Number of hosts to return. The actual number of hosts returned may be less if
there are insufficient active hosts. Optional, the default is all active hosts.


### JSON Response
> JSON Response Example
 
```go
{
  "hosts": [
        {
      "acceptingcontracts":     true,                 // boolean
      "maxdownloadbatchsize":   17825792,             // bytes
      "maxduration":            25920,                // blocks
      "maxrevisebatchsize":     17825792,             // bytes
      "netaddress":             "123.456.789.0:9982"  // string 
      "remainingstorage":       35000000000,          // bytes
      "sectorsize":             4194304,              // bytes
      "totalstorage":           35000000000,          // bytes
      "unlockhash": "0123456789abcdef0123456789abcdef0123456789abcdef0123456789abcdef0123456789ab", // hash
      "windowsize":             144,                            // blocks
      "collateral":             "20000000000"                   // hastings / byte / block
      "maxcollateral":          "1000000000000000000000000000"  // hastings
      "contractprice":          "1000000000000000000000000"     // hastings
      "downloadbandwidthprice": "35000000000000"                // hastings / byte
      "storageprice":           "14000000000"                   // hastings / byte / block
      "uploadbandwidthprice":   "3000000000000"                 // hastings / byte
      "revisionnumber":         12733798,                       // int
      "version":                "1.3.4"                         // string
      "firstseen":              160000,                         // blocks
      "historicdowntime":       0,                              // nanoseconds
      "historicuptime":         41634520900246576,              // nanoseconds
      "scanhistory": [
        {
          "success": true,  // boolean
          "timestamp": "2018-09-23T08:00:00.000000000+04:00"  // unix timestamp
        },
        {
          "success": true,  // boolean
          "timestamp": "2018-09-23T06:00:00.000000000+04:00"  // unix timestamp
        },
        {
          "success": true,  // boolean// boolean
          "timestamp": "2018-09-23T04:00:00.000000000+04:00"  // unix timestamp
        }
      ],
      "historicfailedinteractions":     0,      // int
      "historicsuccessfulinteractions": 5,      // int
      "recentfailedinteractions":       0,      // int
      "recentsuccessfulinteractions":   0,      // int
      "lasthistoricupdate":             174900, // blocks
      "ipnets": [
        "1.2.3.0",  // string
        "2.1.3.0"   // string
      ],
      "lastipnetchange": "2015-01-01T08:00:00.000000000+04:00", // unix timestamp
      "publickey": {
        "algorithm": "ed25519", // string
        "key":       "RW50cm9weSBpc24ndCB3aGF0IGl0IHVzZWQgdG8gYmU=" // string
      },
      "publickeystring": "ed25519:1234567890abcdef1234567890abcdef1234567890abcdef1234567890abcdef",  // string
      "filtered": false, // boolean
    }
  ]
}
```

**hosts**  
**acceptingcontracts** | boolean  
true if the host is accepting new contracts.  

**maxdownloadbatchsize** | bytes  
Maximum number of bytes that the host will allow to be requested by a single
download request.  

**maxduration** | blocks  
Maximum duration in blocks that a host will allow for a file contract. The host
commits to keeping files for the full duration under the threat of facing a
large penalty for losing or dropping data before the duration is complete. The
storage proof window of an incoming file contract must end before the current
height + maxduration.  

There is a block approximately every 10 minutes. e.g. 1 day = 144 blocks  

**maxrevisebatchsize** | bytes  
Maximum size in bytes of a single batch of file contract revisions. Larger batch
sizes allow for higher throughput as there is significant communication overhead
associated with performing a batch upload.  

**netaddress** | string  
Remote address of the host. It can be an IPv4, IPv6, or hostname, along with the
port. IPv6 addresses are enclosed in square brackets.  

**remainingstorage** | bytes  
Unused storage capacity the host claims it has.  

**sectorsize** | bytes  
Smallest amount of data in bytes that can be uploaded or downloaded to or from
the host.  

**totalstorage** | bytes  
Total amount of storage capacity the host claims it has.  

**unlockhash** | hash  
Address at which the host can be paid when forming file contracts.  

**windowsize** | blocks  
A storage proof window is the number of blocks that the host has to get a
storage proof onto the blockchain. The window size is the minimum size of window
that the host will accept in a file contract.  

**collateral** | hastings / byte / block  
The maximum amount of money that the host will put up as collateral for storage
that is contracted by the renter.  

**maxcollateral** | hastings  
The maximum amount of collateral that the host will put into a single file
contract.  

**contractprice** | hastings  
The price that a renter has to pay to create a contract with the host. The
payment is intended to cover transaction fees for the file contract revision and
the storage proof that the host will be submitting to the blockchain.  

**downloadbandwidthprice** | hastings / byte  
The price that a renter has to pay when downloading data from the host.  

**storageprice** | hastings / byte / block  
The price that a renter has to pay to store files with the host.  

**uploadbandwidthprice** | hastings / byte  
The price that a renter has to pay when uploading data to the host.  

**revisionnumber** | int  
The revision number indicates to the renter what iteration of settings the host
is currently at. Settings are generally signed. If the renter has multiple
conflicting copies of settings from the host, the renter can expect the one with
the higher revision number to be more recent.  

**version** | string  
The version of the host.  

**firstseen** | blocks  
Firstseen is the last block height at which this host was announced.  

**historicdowntime** | nanoseconds  
Total amount of time the host has been offline.  

**historicuptime** | nanoseconds  
Total amount of time the host has been online.  

**scanhistory** Measurements that have been taken on the host. The most recent
measurements are kept in full detail.  

**historicfailedinteractions** | int  
Number of historic failed interactions with the host.  

**historicsuccessfulinteractions** | int Number of historic successful
interactions with the host.  

**recentfailedinteractions** | int  
Number of recent failed interactions with the host.  

**recentsuccessfulinteractions** | int  
Number of recent successful interactions with the host.  

**lasthistoricupdate** | blocks  
The last time that the interactions within scanhistory have been compressed into
the historic ones.  

**ipnets**  
List of IP subnet masks used by the host. For IPv4 the /24 and for IPv6 the /54
subnet mask is used. A host can have either one IPv4 or one IPv6 subnet or one
of each. E.g. these lists are valid: [ "IPv4" ], [ "IPv6" ] or [ "IPv4", "IPv6"
]. The following lists are invalid: [ "IPv4", "IPv4" ], [ "IPv4", "IPv6", "IPv6"
]. Hosts with an invalid list are ignored.  

**lastipnetchange** | date  
The last time the list of IP subnet masks was updated. When equal subnet masks
are found for different hosts, the host that occupies the subnet mask for a
longer time is preferred.  

**publickey** | SiaPublicKey  
Public key used to identify and verify hosts.  

**algorithm** | string  
Algorithm used for signing and verification. Typically "ed25519".  

**key** | hash  
Key used to verify signed host messages.  

**publickeystring** | string  
The string representation of the full public key, used when calling
/hostdb/hosts.  

**filtered** | boolean  
Indicates if the host is currently being filtered from the HostDB

## /hostdb/all [GET]
> curl example  

```go
curl -A "Sia-Agent" "localhost:9980/hostdb/all"
```

Lists all of the hosts known to the renter. Hosts are not guaranteed to be in
any particular order, and the order may change in subsequent calls.

### JSON Response 
Response is the same as [`/hostdb/active`](#hosts)

## /hostdb/hosts/:*pubkey* [GET]
> curl example  

```go
curl -A "Sia-Agent" "localhost:9980/hostdb/hosts/ed25519:8a95848bc71e9689e2f753c82c35dc47a1d62867f77c0113ebb6fa5b51723215"
```

fetches detailed information about a particular host, including metrics
regarding the score of the host within the database. It should be noted that
each renter uses different metrics for selecting hosts, and that a good score on
in one hostdb does not mean that the host will be successful on the network
overall.

### Path Parameters
> curl example  

```go
curl -A "Sia-Agent" "localhost:9980/hostdb/hosts/<pubkey>"
```
### REQUIRED
**pubkey**  
The public key of the host. Each public key identifies a single host.  

Example Pubkey:
ed25519:1234567890abcdef1234567890abcdef1234567890abcdef1234567890abcdef  

### JSON Response 
> JSON Response Example
 
```go
{
  "entry": {
    // same as hosts
  },
  "scorebreakdown": {
    "score":                      1,        // big int
    "ageadjustment":              0.1234,   // float64
    "basepriceadjustment":        1,        // float64
    "burnadjustment":             0.1234,   // float64
    "collateraladjustment":       23.456,   // float64
    "conversionrate":             9.12345,  // float64
    "durationadjustment":         1,        // float64
    "interactionadjustment":      0.1234,   // float64
    "priceadjustment":            0.1234,   // float64
    "storageremainingadjustment": 0.1234,   // float64
    "uptimeadjustment":           0.1234,   // float64
    "versionadjustment":          0.1234,   // float64
  }
}
```
Response is the same as [`/hostdb/active`](#hosts) with the additional of the
**scorebreakdown**

**scorebreakdown**  
A set of scores as determined by the renter. Generally, the host's final score
is all of the values multiplied together. Modified renters may have additional
criteria that they use to judge a host, or may ignore certin criteia. In
general, these fields should only be used as a loose guide for the score of a
host, as every renter sees the world differently and uses different metrics to
evaluate hosts.  

**score** | big int  
The overall score for the host. Scores are entriely relative, and are consistent
only within the current hostdb. Between different machines, different
configurations, and different versions the absolute scores for a given host can
be off by many orders of magnitude. When displaying to a human, some form of
normalization with respect to the other hosts (for example, divide all scores by
the median score of the hosts) is recommended.  

**ageadjustment** | float64  
The multiplier that gets applied to the host based on how long it has been a
host. Older hosts typically have a lower penalty.  

**basepriceadjustment** | float64  
The multiplier that gets applied to the host based on if the `BaseRPCPRice` and
the `SectorAccessPrice` are reasonable.  

**burnadjustment** | float64  
The multiplier that gets applied to the host based on how much proof-of-burn the
host has performed. More burn causes a linear increase in score.  

**collateraladjustment** | float64  
The multiplier that gets applied to a host based on how much collateral the host
is offering. More collateral is typically better, though above a point it can be
detrimental.  

**conversionrate** | float64  
conversionrate is the likelihood that the host will be selected by renters
forming contracts.  

**durationadjustment** | float64  
The multiplier that gets applied to a host based on the max duration it accepts
for file contracts. Typically '1' for hosts with an acceptable max duration, and
'0' for hosts that have a max duration which is not long enough.

**interactionadjustment** | float64  
The multipler that gets applied to a host based on previous interactions with
the host. A high ratio of successful interactions will improve this hosts score,
and a high ratio of failed interactions will hurt this hosts score. This
adjustment helps account for hosts that are on unstable connections, don't keep
their wallets unlocked, ran out of funds, etc.  

**pricesmultiplier** | float64  
The multiplier that gets applied to a host based on the host's price. Lower
prices are almost always better. Below a certain, very low price, there is no
advantage.  

**storageremainingadjustment** | float64  
The multiplier that gets applied to a host based on how much storage is
remaining for the host. More storage remaining is better, to a point.  

**uptimeadjustment** | float64  
The multiplier that gets applied to a host based on the uptime percentage of the
host. The penalty increases extremely quickly as uptime drops below 90%.  

**versionadjustment** | float64  
The multiplier that gets applied to a host based on the version of Sia that they
are running. Versions get penalties if there are known bugs, scaling
limitations, performance limitations, etc. Generally, the most recent version is
always the one with the highest score.  

## /hostdb/filtermode [GET]
> curl example  

```go
curl -A "Sia-Agent" --user "":<apipassword> "localhost:9980/hostdb/filtermode"
```  
Returns the current filter mode of the hostDB and any filtered hosts.

### JSON Response 
> JSON Response Example
 
```go
{
  "filtermode": "blacklist",  // string
  "hosts":
    [
      "ed25519:122218260fb74b20a8be3000ad56a931f7461ea990a6dc5676c31bdf65fc668f"  // string
    ]
}

```
**filtermode** | string  
Can be either whitelist, blacklist, or disable.  

**hosts** | array of strings  
Comma separated pubkeys.  

## /hostdb/filtermode [POST]
> curl example  

```go
curl -A "Sia-Agent" --user "":<apipassword> --data '{"filtermode" : "whitelist","hosts" : ["ed25519:1234567890abcdef1234567890abcdef1234567890abcdef1234567890abcdef","ed25519:1234567890abcdef1234567890abcdef1234567890abcdef1234567890abcdef","ed25519:1234567890abcdef1234567890abcdef1234567890abcdef1234567890abcdef"]}' "localhost:9980/hostdb/filtermode"
```  
```go
curl -A "Sia-Agent" --user "":<apipassword> --data '{"filtermode" : "disable"}' "localhost:9980/hostdb/filtermode"
```
Lets you enable and disable a filter mode for the hostdb. Currently the two
modes supported are `blacklist` mode and `whitelist` mode. In `blacklist` mode,
any hosts you identify as being on the `blacklist` will not be used to form
contracts. In `whitelist` mode, only the hosts identified as being on the
`whitelist` will be used to form contracts. In both modes, hosts that you are
blacklisted will be filtered from your hostdb. To enable either mode, set
`filtermode` to the desired mode and submit a list of host pubkeys as the
corresponding `blacklist` or `whitelist`. To disable either list, the `host`
field can be left blank (e.g. empty slice) and the `filtermode` should be set to
`disable`.  

**NOTE:** Enabling and disabling a filter mode can result in changes with your
current contracts with can result in an increase in contract fee spending. For
example, if `blacklist` mode is enabled, any hosts that you currently have
contracts with that are also on the provide list of `hosts` will have their
contracts replaced with non-blacklisted hosts. When `whitelist` mode is enabled,
contracts will be replaced until there are only contracts with whitelisted
hosts. Even disabling a filter mode can result in a change in contracts if there
are better scoring hosts in your hostdb that were previously being filtered out.


### Query String Parameters
### REQUIRED
**filtermode** | string  
Can be either whitelist, blacklist, or disable.  

**hosts** | array of string  
Comma separated pubkeys.  

### Response

standard success or error response. See [standard
responses](#standard-responses).

# Miner

The miner provides endpoints for getting headers for work and submitting solved
headers to the network. The miner also provides endpoints for controlling a
basic CPU mining implementation.

## /miner [GET]
> curl example  

```go
curl -A "Sia-Agent" "localhost:9980/miner"
```
returns the status of the miner.

### JSON Response 
> JSON Response Example
 
```go
{
  "blocksmined":      9001,   // int
  "cpuhashrate":      1337,   // hashes / second
  "cpumining":        false,  // boolean
  "staleblocksmined": 0,      // int
}
```
**blocksmined** | int  
Number of mined blocks. This value is remembered after restarting.  

**cpuhashrate** | hashes / second  
How fast the cpu is hashing, in hashes per second.  

**cpumining** | boolean  
true if the cpu miner is active.  

**staleblocksmined** | int  
Number of mined blocks that are stale, indicating that they are not included in
the current longest chain, likely because some other block at the same height
had its chain extended first.  


## /miner/start [GET]
> curl example  

```go
curl -A "Sia-Agent" -u "":<apipassword> "localhost:9980/miner/start"
```

Starts a single threaded CPU miner. Does nothing if the CPU miner is already
running.

### Response

standard success or error response. See [standard
responses](#standard-responses).

## /miner/stop [GET]
> curl example  

```go
curl -A "Sia-Agent" -u "":<apipassword> "localhost:9980/miner/stop"
```

stops the cpu miner. Does nothing if the cpu miner is not running.

### Response

standard success or error response. See [standard
responses](#standard-responses).

## /miner/block [POST]
> curl example  

```go
curl -A "Sia-Agent" -data "<byte-encoded-block>" -u "":<apipassword> "localhost:9980/miner/block"
```

Submits a solved block and broadcasts it.

### Byte Request

For efficiency the block is submitted in a raw byte encoding using the Sia
encoding.

### Response

standard success or error response. See [standard
responses](#standard-responses).


## /miner/header [GET]
> curl example  

```go
curl -A "Sia-Agent" -u "":<apipassword> "localhost:9980/miner/header"
```

provides a block header that is ready to be grinded on for work.

### Byte Response
For efficiency the header for work is returned as a raw byte encoding of the
header, rather than encoded to JSON.

Blocks are mined by repeatedly changing the nonce of the header, hashing the
header's bytes, and comparing the resulting hash to the target. The block with
that nonce is valid if the hash is less than the target. If none of the 2^64
possible nonces result in a header with a hash less than the target, call
/miner/header [GET] again to get a new block header with a different merkle
root. The above process can then be repeated for the new block header.  

The other fields can generally be ignored. The parent block ID field is the hash
of the parent block's header. Modifying this field will result in an orphan
block. The timestamp is the time at which the block was mined and is set by the
Sia Daemon. Modifying this field can result in invalid block. The merkle root is
the merkle root of a merkle tree consisting of the timestamp, the miner outputs
(one leaf per payout), and the transactions (one leaf per transaction).
Modifying this field will result in an invalid block.

Field | Byte range within response | Byte range within header
-------------- | -------------- | --------------
target | [0-32)
header | [32-112)
parent block ID | [32-64) | [0-32)
nonce | [64-72) | [32-40)
timestamp | [72-80) | [40-48)
merkle root | [80-112) | [48-80)

## /miner/header [POST]
> curl example  

```go
curl -A "Sia-Agent" -data "<byte-encoded-header>" -u "":<apipassword> "localhost:9980/miner"
```

submits a header that has passed the POW.

### Byte Request
For efficiency headers are submitted as raw byte encodings of the header in the
body of the request, rather than as a query string parameter or path parameter.
The request body should contain only the 80 bytes of the encoded header. The
encoding is the same encoding used in `/miner/header [GET]` endpoint.

Blocks are mined by repeatedly changing the nonce of the header, hashing the
header's bytes, and comparing the resulting hash to the target. The block with
that nonce is valid if the hash is less than the target. If none of the 2^64
possible nonces result in a header with a hash less than the target, call
/miner/header [GET] again to get a new block header with a different merkle
root. The above process can then be repeated for the new block header.  

The other fields can generally be ignored. The parent block ID field is the hash
of the parent block's header. Modifying this field will result in an orphan
block. The timestamp is the time at which the block was mined and is set by the
Sia Daemon. Modifying this field can result in invalid block. The merkle root is
the merkle root of a merkle tree consisting of the timestamp, the miner outputs
(one leaf per payout), and the transactions (one leaf per transaction).
Modifying this field will result in an invalid block.

Field | Byte range within request | Byte range within header
-------------- | -------------- | --------------
target | [0-32)
header | [32-112)
parent block ID | [32-64) | [0-32)
nonce | [64-72) | [32-40)
timestamp | [72-80) | [40-48)
merkle root | [80-112) | [48-80)

# Renter

The renter manages the user's files on the network. The renter's API endpoints
expose methods for managing files on the network and managing the renter's
allocated funds.

## /renter [GET]
> curl example  

```go
curl -A "Sia-Agent" "localhost:9980/renter"
```

Returns the current settings along with metrics on the renter's spending.

### JSON Response
> JSON Response Example
 
```go
{
  "settings": {
    "allowance": {
      "funds":              "1234",         // hastings
      "hosts":              24,             // int
      "period":             6048,           // blocks
      "renewwindow":        3024            // blocks
      "expectedstorage":    1000000000000,  // uint64
      "expectedupload":     2,              // uint64
      "expecteddownload":   1,              // uint64
      "expectedredundancy": 3               // uint64
    },
    "maxuploadspeed":     1234, // BPS
    "maxdownloadspeed":   1234, // BPS
    "streamcachesize":    4     // int
  },
  "financialmetrics": {
    "contractfees":     "1234", // hastings
    "contractspending": "1234", // hastings (deprecated, now totalallocated)
    "downloadspending": "5678", // hastings
    "storagespending":  "1234", // hastings
    "totalallocated":   "1234", // hastings
    "uploadspending":   "5678", // hastings
    "unspent":          "1234"  // hastings
  },
  "currentperiod":  6000  // blockheight
  "nextperiod":    12248  // blockheight
  "uploadsstatus": {
    "pause":        false,       // boolean
    "pauseendtime": 1234567890,  // Unix timestamp
  }
}
```
**settings**    
Settings that control the behavior of the renter.  

**allowance**   
Allowance dictates how much the renter is allowed to spend in a given period.
Note that funds are spent on both storage and bandwidth.  

**funds** | hastings  
Funds determines the number of siacoins that the renter will spend when forming
contracts with hosts. The renter will not allocate more than this amount of
siacoins into the set of contracts each billing period. If the renter spends all
of the funds but then needs to form new contracts, the renter will wait until
either until the user increase the allowance funds, or until a new billing
period is reached. If there are not enough funds to repair all files, then files
may be at risk of getting lost.

**hosts** | int  
Hosts sets the number of hosts that will be used to form the allowance. Sia
gains most of its resiliancy from having a large number of hosts. More hosts
will mean both more robustness and higher speeds when using the network, however
will also result in more memory consumption and higher blockchain fees. It is
recommended that the default number of hosts be treated as a minimum, and that
double the default number of default hosts be treated as a maximum.

**period** | blocks  
The period is equivalent to the billing cycle length. The renter will not spend
more than the full balance of its funds every billing period. When the billing
period is over, the contracts will be renewed and the spending will be reset.

**renewwindow** | blocks  
The renew window is how long the user has to renew their contracts. At the end
of the period, all of the contracts expire. The contracts need to be renewed
before they expire, otherwise the user will lose all of their files. The renew
window is the window of time at the end of the period during which the renter
will renew the users contracts. For example, if the renew window is 1 week long,
then during the final week of each period the user will renew their contracts.
If the user is offline for that whole week, the user's data will be lost.

Each billing period begins at the beginning of the renew window for the previous
period. For example, if the period is 12 weeks long and the renew window is 4
weeks long, then the first billing period technically begins at -4 weeks, or 4
weeks before the allowance is created. And the second billing period begins at
week 8, or 8 weeks after the allowance is created. The third billing period will
begin at week 20.

**expectedstorage** | bytes  
Expected storage is the amount of storage that the user expects to keep on the
Sia network. This value is important to calibrate the spending habits of siad.
Because Sia is decentralized, there is no easy way for siad to know what the
real world cost of storage is, nor what the real world price of a siacoin is. To
overcome this deficiency, siad depends on the user for guidance.

If the user has a low allowance and a high amount of expected storage, siad will
more heavily prioritize cheaper hosts, and will also be more comfortable with
hosts that post lower amounts of collateral. If the user has a high allowance
and a low amount of expected storage, siad will prioritize hosts that post more
collateral, as well as giving preference to hosts better overall traits such as
uptime and age.

Even when the user has a large allowance and a low amount of expected storage,
siad will try to optimize for saving money; siad tries to meet the users storage
and bandwidth needs while spending significantly less than the overall
allowance.

**expectedupload** | bytes  
Expected upload tells siad how much uploading the user expects to do each month.
If this value is high, siad will more strongly prefer hosts that have a low
upload bandwidth price. If this value is low, siad will focus on other metrics
than upload bandwidth pricing, because even if the host charges a lot for upload
bandwidth, it will not impact the total cost to the user very much.

The user should not consider upload bandwidth used during repairs, siad will
consider repair bandwidth separately.

**expecteddownload** | bytes  
Expected download tells siad how much downloading the user expects to do each
month. If this value is high, siad will more strongly prefer hosts that have a
low download bandwidth price. If this value is low, siad will focus on other
metrics than download bandwidth pricing, because even if the host charges a lot
for downloads, it will not impact the total cost to the user very much.

The user should not consider download bandwidth used during repairs, siad will
consider repair bandwidth separately.

**expectedredundancy** | bytes  
Expected redundancy is used in conjunction with expected storage to determine
the total amount of raw storage that will be stored on hosts. If the expected
storage is 1 TB and the expected redundancy is 3, then the renter will calculate
that the total amount of storage in the user's contracts will be 3 TiB.

This value does not need to be changed from the default unless the user is
manually choosing redundancy settings for their file. If different files are
being given different redundancy settings, then the average of all the
redundancies should be used as the value for expected redundancy, weighted by
how large the files are.

**maxuploadspeed** | bytes per second  
MaxUploadSpeed by default is unlimited but can be set by the user to manage
bandwidth.  

**maxdownloadspeed** | bytes per second  
MaxDownloadSpeed by default is unlimited but can be set by the user to manage
bandwidth.  

**streamcachesize** | int  
The StreamCacheSize is the number of data chunks that will be cached during
streaming.  

**financialmetrics**    
Metrics about how much the Renter has spent on storage, uploads, and downloads.


**contractfees** | hastings  
Amount of money spent on contract fees, transaction fees and siafund fees.  

**contractspending** | hastings, (deprecated, now totalallocated)  
How much money, in hastings, the Renter has spent on file contracts, including
fees.  

**downloadspending** | hastings  
Amount of money spent on downloads.  

**storagespending** | hastings  
Amount of money spend on storage.  

**totalallocated** | hastings  
Total amount of money that the renter has put into contracts. Includes spent
money and also money that will be returned to the renter.  

**uploadspending** | hastings  
Amount of money spent on uploads.  

**unspent** | hastings  
Amount of money in the allowance that has not been spent.  

**currentperiod** | blockheight  
Height at which the current allowance period began.  

**nextperiod** | blockheight  
Height at which the next allowance period began.  

**uploadsstatus**  
Information about the renter's uploads.  

**paused** | boolean  
Indicates whether or not the uploads and repairs are paused.  

**pauseendtime** | unix timestamp  
The time at which the pause will end.  

## /renter [POST]
> curl example  

```go
curl -A "Sia-Agent" -u "":<apipassword> --data "period=12096&renewwindow=4032&funds=1000&hosts=50" "localhost:9980/renter"
```

Modify settings that control the renter's behavior.

### Query String Parameters
### REQUIRED
When setting the allowance the Funds and Period are required. Since these are
the two required fields, the allowance can be canceled by submitting the zero
values for these fields.

### OPTIONAL
Any of the renter settings can be set, see fields [here](#settings)

**checkforipviolation** | boolean  
Enables or disables the check for hosts using the same ip subnets within the
hostdb. It's turned on by default and causes Sia to not form contracts with
hosts from the same subnet and if such contracts already exist, it will
deactivate the contract which has occupied that subnet for the shorter time.  

### Response

standard success or error response. See [standard
responses](#standard-responses).

## /renter/allowance/cancel [POST]
> curl example  

```go
curl -A "Sia-Agent" -u "":<apipassword>  "localhost:9980/renter/allowance/cancel"
```

Cancel the Renter's allowance.

### Response

standard success or error response. See [standard
responses](#standard-responses).

## /renter/contract/cancel [POST]
> curl example  

```go
curl -A "Sia-Agent" -u "":<apipassword> --data "id=bd7ef21b13fb85eda933a9ff2874ec50a1ffb4299e98210bf0dd343ae1632f80" "localhost:9980/renter/contract/cancel"
```

cancels a specific contract of the Renter.

### Query String Parameters
### REQUIRED
**id** | hash  
ID of the file contract

### Response

standard success or error response. See [standard
responses](#standard-responses).

## /renter/backup [POST]
> curl example  

```go
curl -A "Sia-Agent" -u "":<apipassword> --data "destination=/home/backups/01-01-1968.backup" "localhost:9980/renter/backup"
```

Creates a backup of all siafiles in the renter at the specified path.

### Query String Parameters
### REQUIRED
**destination** | string  
The path on disk where the backup will be created. Needs to be an absolute path.

### OPTIONAL
**remote** | boolean  
flag indicating if the backup should be stored on hosts. If true,
**destination** is interpreted as the backup's name, not its path.

### Response

standard success or error response. See [standard
responses](#standard-responses).

## /renter/recoverbackup [POST]
> curl example  

```go
curl -A "Sia-Agent" -u "":<apipassword> --data "source=/home/backups/01-01-1968.backup" "localhost:9980/renter/recoverbackup"
```

Recovers an existing backup from the specified path by adding all the siafiles
contained within it to the renter. Should a siafile for a certain path already
exist, a number will be added as a suffix. e.g. 'myfile_1.sia'

### Query String Parameters
### REQUIRED
**source** | string  
The path on disk where the backup will be recovered from. Needs to be an
absolute path.

### OPTIONAL
**remote** | boolean  
flag indicating if the backup is stored on hosts. If true, **source** is
interpreted as the backup's name, not its path.

### Response

standard success or error response. See [standard
responses](#standard-responses).

## /renter/uploadedbackups [POST]
> curl example  

```go
curl -A "Sia-Agent" -u "":<apipassword> "localhost:9980/renter/uploadedbackups"
```

Lists the backups that have been uploaded to hosts.

### JSON Response
> JSON Response Example
 
```go
[
  {
    "name": "foo",                             // string
    "UID": "00112233445566778899aabbccddeeff", // string
    "creationdate": 1234567890,                // Unix timestamp
    "size": 8192                               // bytes
  }
]
```
**name** | string  
The name of the backup.

**UID** | string  
A unique identifier for the backup.

**creationdate** | string  
Unix timestamp of when the backup was created.

**size** Size in bytes of the backup.

## /renter/contracts [GET]
> curl example  

```go
curl -A "Sia-Agent" "localhost:9980/renter/contracts?disabled=true&expired=true&recoverable=false"
```

Returns the renter's contracts. Active, passive, and refreshed contracts are
returned by default. Active contracts are contracts that the Renter is currently
using to store, upload, and download data. Passive contracts are contracts that
are no longer GoodForUpload but are GoodForRenew. This means the data will
continue to be available to be downloaded from. Refreshed contracts are
contracts that ran out of funds and needed to be renewed so more money could be
added to the contract with the host. The data reported in these contracts is
duplicate data and should not be included in any accounting. Disabled contracts
are contracts that are in the current period and have not yet expired that are
not being used for uploading as they were replaced instead of renewed. Expired
contracts are contracts with an `EndHeight` in the past, where no more data is
being stored and excess funds have been released to the renter. Expired
Refreshed contracts are contracts that were refreshed at some point in a
previous period. The data reported in these contracts is duplicate data and
should not be included in any accounting. Recoverable contracts are contracts
which the contractor is currently trying to recover and which haven't expired
yet.

| Type              | GoodForUpload | GoodForRenew | Endheight in the Future | Data Counted Elsewhere Already|
| ----------------- | :-----------: | :----------: | :---------------------: | :---------------------------: |
| Active            | Yes           | Yes          | Yes                     | No                            |
| Passive           | No            | Yes          | Yes                     | No                            |
| Refreshed         | No            | No           | Yes                     | Yes                           |
| Disabled          | No            | No           | Yes                     | No                            |
| Expired           | No            | No           | No                      | No                            |
| Expired Refreshed | No            | No           | No                      | Yes                           |

**NOTE:** No spending is double counted anywhere in the contracts, only the data
is double counted in the refreshed contracts. For spending totals in the current
period, all spending in active, passive, refreshed, and disabled contracts
should be counted. For data totals, the data in active and passive contracts is
the total uploaded while the data in disabled contracts is wasted uploaded data.

### Query String Parameters
### OPTIONAL
**disabled** | boolean  
flag indicating if disabled contracts should be returned.

**expired** | boolean  
flag indicating if expired contracts should be returned.

**recoverable** | boolean  
flag indicating if recoverable contracts should be returned.

### JSON Response
> JSON Response Example
 
```go
{
  "activecontracts": [
    {
      "downloadspending": "1234", // hastings
      "endheight":        50000,  // block height
      "fees":             "1234", // hastings
      "hostpublickey": {
        "algorithm": "ed25519",   // string
        "key": "RW50cm9weSBpc24ndCB3aGF0IGl0IHVzZWQgdG8gYmU=" // hash
      },
      "hostversion":      "1.4.0",  // string
      "id": "1234567890abcdef0123456789abcdef0123456789abcdef0123456789abcdef", // hash
      "lasttransaction": {},                // transaction
      "netaddress":       "12.34.56.78:9",  // string
      "renterfunds":      "1234",           // hastings
      "size":             8192,             // bytes
      "startheight":      50000,            // block height
      "storagespending":  "1234",           // hastings
      "totalcost":        "1234",           // hastings
      "uploadspending":   "1234"            // hastings
      "goodforupload":    true,             // boolean
      "goodforrenew":     false,            // boolean
      "badcontract":      false,            // boolean
    }
  ],
  "passivecontracts": [],
  "refreshedcontracts": [],
  "disabledcontracts": [],
  "expiredcontracts": [],
  "expiredrefreshedcontracts": [],
  "recoverablecontracts": [],
}
```
**downloadspending** | hastings  
Amount of contract funds that have been spent on downloads.  

**endheight** | block height  
Block height that the file contract ends on.  

**fees** | hastings  
Fees paid in order to form the file contract.  

**hostpublickey** | SiaPublicKey  
Public key of the host that the file contract is formed with.  
       
**hostversion** | string  
The version of the host. 

**algorithm** | string  
Algorithm used for signing and verification. Typically "ed25519".  

**key** | hash  
Key used to verify signed host messages.  

**id** | hash  
ID of the file contract.  

**lasttransaction** | transaction  
A signed transaction containing the most recent contract revision.  

**netaddress** | string  
Address of the host the file contract was formed with.  

**renterfunds** | hastings  
Remaining funds left for the renter to spend on uploads & downloads.  

**size** | bytes  
Size of the file contract, which is typically equal to the number of bytes that
have been uploaded to the host.

**startheight** | block height  
Block height that the file contract began on.  

**storagespending** | hastings  
Amount of contract funds that have been spent on storage.  

**totalcost** | hastings  
Total cost to the wallet of forming the file contract. This includes both the
fees and the funds allocated in the contract.  

**uploadspending** | hastings  
Amount of contract funds that have been spent on uploads.  

**goodforupload** | boolean  
Signals if contract is good for uploading data.  

**goodforrenew** | boolean  
Signals if contract is good for a renewal.  

**badcontract** | boolean  
Signals whether a contract has been marked as bad. A contract will be marked as
bad if the contract does not make it onto the blockchain or otherwise gets
double spent. A contract can also be marked as bad if the host is refusing to
acknowldege that the contract exists.

## /renter/contractstatus [GET]
> curl example

```go
curl -A "Sia-Agent" "localhost:9980/renter/contractstatus?id=<filecontractid>"
```

### Query String Parameters
**id** | hash
ID of the file contract

### JSON Response
> JSON Response Example

```go
{
  "archived":                  true, // boolean
  "formationsweepheight":      1234, // block height
  "contractfound":             true, // boolean
  "latestrevisionfound",       55,   // uint64
  "storageprooffoundatheight": 0,    // block height
  "doublespendheight":         0,    // block height
  "windowstart":               5000, // block height
  "windowend":                 5555, // block height
}
```
**archived** | boolean  
Indicates whether or not this contract has been archived by the watchdog. This
is done when a file contract's inputs are double-spent or if the storage proof
window has already elapsed.

**formationsweepheight** | block height  
The block height at which the renter's watchdog will try to sweep inputs from
the formation transaction set if it hasn't been confirmed on chain yet.

**contractfound** | boolean  
Indicates whether or not the renter watchdog found the formation transaction set
on chain.

**latestrevisionfound** | uint64  
The highest revision number found by the watchdog for this contract on chain.

**storageprooffoundatheight** | block height  
The height at which the watchdog found a storage proof for this contract on
chain.

**doublespendheight** | block height  
The height at which a double-spend for this transactions formation transaction
was found on chain.

**windowstart** | block height  
The height at which the storage proof window for this contract starts.

**windowend** | block height  
The height at which the storage proof window for this contract ends.


## /renter/contractorchurnstatus [GET]
> curl example

```go
curl -A "Sia-Agent" "localhost:9980/renter/contractorchurnstatus"
```

Returns the churn status for the renter's contractor.

### JSON Response
> JSON Response Example

```go
{
  "aggregatecurrentperiodchurn": 500000,   // uint64
  "maxperiodchurn":              50000000, // uint64
}
```

**aggregatecurrentperiodchurn** | uint64  
Aggregate size of files stored in file contracts that were churned (i.e. not
marked for renewal) in the current period.


**maxperiodchurn** | uint64  
Maximum allowed aggregate churn per period.

## /renter/setmaxperiodchurn [POST]
> curl example

```go
curl -A "Sia-Agent" -u "":<apipassword> "localhost:9980/renter/setmaxperiodchurn?newmax=123456789"
```

sets the new max churn per period.

### Query String Parameters
**newmax** | uint64  
New maximum churn per period.

### Response

standard success or error response. See [standard responses](#standard-responses).


## /renter/dir/*siapath* [GET]
> curl example  

> The root siadir path is "" so submitting the API call without an empty siapath
will return the root siadir information.  

```go
curl -A "Sia-Agent" "localhost:9980/renter/dir/"
```  
```go
curl -A "Sia-Agent" "localhost:9980/renter/dir/mydir"
```

retrieves the contents of a directory on the sia network

### Path Parameters
### REQUIRED
**siapath** | string  
Path to the directory on the sia network  

### JSON Response
> JSON Response Example

```go
{
  "directories": [
    {
      "aggregatenumfiles":       2,    // uint64
      "aggregatenumstuckchunks": 4,    // uint64
      "aggregatesize":           4096, // uint64

      "health":             1.0,      // float64
      "lasthealtchecktime": "2018-09-23T08:00:00.000000000+04:00" // timestamp
      "maxhealth":          0.5,      // float64
      "minredundancy":      2.6,      // float64
      "mostrecentmodtime":  "2018-09-23T08:00:00.000000000+04:00" // timestamp
      "numfiles":           3,        // uint64
      "numsubdirs":         2,        // uint64
      "siapath":            "foo/bar" // string
      "stuckhealth":        1.0,      // float64
    }
  ],
  "files": []
}
```
**directories** An array of sia directories

**aggregatenumfiles** | uint64  
the total number of files in the sub directory tree

**aggregatenumstuckchunks** | uint64  
the total number of stuck chunks in the sub directory tree

**aggregatesize** | uint64  
the total size in bytes of files in the sub directory tree

**health** | float64  
This is the worst health of any of the files or subdirectories. Health is the
percent of parity pieces missing.
 - health = 0 is full redundancy
 - health <= 1 is recoverable
 - health > 1 needs to be repaired from disk

**lasthealthchecktime** | timestamp  
The oldest time that the health of the directory or any of its files or sub
directories' health was checked.

**maxhealth** | float64  
This is the worst health when comparing stuck health vs health

**minredundancy** | float64  
the lowest redundancy of any file or directory in the sub directory tree

**mostrecentmodtime** | timestamp  
the most recent mod time of any file or directory in the sub directory tree

**numfiles** | uint64  
the number of files in the directory

**numsubdirs** | uint64  
the number of directories in the directory

**siapath** | string  
The path to the directory on the sia network

**size** | string
The size in bytes of files in the directory

**stuckhealth** | string
The health of the most in need siafile in the directory, stuck or not stuck

**files** Same response as [files](#files)

## /renter/dir/*siapath* [POST]
> curl example  

```go
curl -A "Sia-Agent" -u "":<apipassword> --data "action=delete" "localhost:9980/renter/dir/mydir"
```

performs various functions on the renter's directories

### Path Parameters
### REQUIRED
**siapath** | string  
Location where the directory will reside in the renter on the network. The path
must be non-empty, may not include any path traversal strings ("./", "../"), and
may not begin with a forward-slash character.  

**root** | bool
Whether or not to treat the siapath as being relative to the user's home
directory. If this field is not set, the siapath will be interpreted as
relative to 'home/user/'.  

### Query String Parameters
### REQUIRED
**action** | string  
Action can be either `create`, `delete` or `rename`.
 - `create` will create an empty directory on the sia network
 - `delete` will remove a directory and its contents from the sia network. Will
   return an error if the target is a file.
 - `rename` will rename a directory on the sia network

 **newsiapath** | string  
 The new siapath of the renamed folder. Only required for the `rename` action.

 ### OPTIONAL
 **mode** | uint32  
 The mode can be specified in addition to the `create` action to create the
 directory with specific permissions. If not specified, the default
 permissions 0755 will be used.

### Response

standard success or error response. See [standard
responses](#standard-responses).

## /renter/downloadinfo/*uid* [GET]
> curl example  

```go
curl -A "Sia-Agent" "localhost:9980/renter/downloadinfo/9d8dd0d5b306f5bb412230bd12b590ae"
```

Lists a file in the download history by UID.

### Path Parameters
### REQUIRED
**uid** | string  
UID returned by the /renter/download/*siapath* endpoint. It is set in the http
header's 'ID' field.

### JSON Response
> JSON Response Example
 
```go
{
  "destination":     "/home/users/alice/bar.txt", // string
  "destinationtype": "file",                      // string
  "length":          8192,                        // bytes
  "offset":          2000,                        // bytes
  "siapath":         "foo/bar.txt",               // string

  "completed":           true,                    // boolean
  "endtime":             "2009-11-10T23:10:00Z",  // RFC 3339 time
  "error":               "",                      // string
  "received":            8192,                    // bytes
  "starttime":           "2009-11-10T23:00:00Z",  // RFC 3339 time
  "totaldatatransferred": 10031                    // bytes
}
```
**destination** | string  
Local path that the file will be downloaded to.  

**destinationtype** | string  
What type of destination was used. Can be "file", indicating a download to disk,
can be "buffer", indicating a download to memory, and can be "http stream",
indicating that the download was streamed through the http API.  

**length** | bytes  
Length of the download. If the download was a partial download, this will
indicate the length of the partial download, and not the length of the full
file.  

**offset** | bytes  
Offset within the file of the download. For full file downloads, the offset will
be '0'. For partial downloads, the offset may be anywhere within the file.
offset+length will never exceed the full file size.  

**siapath** | string  
Siapath given to the file when it was uploaded.  

**completed** | boolean  
Whether or not the download has completed. Will be false initially, and set to
true immediately as the download has been fully written out to the file, to the
http stream, or to the in-memory buffer. Completed will also be set to true if
there is an error that causes the download to fail.  

**endtime** | date, RFC 3339 time  
Time at which the download completed. Will be zero if the download has not yet
completed.  

**error** | string  
Error encountered while downloading. If there was no error (yet), it will be the
empty string.  

**received** | bytes  
Number of bytes downloaded thus far. Will only be updated as segments of the
file complete fully. This typically has a resolution of tens of megabytes.  

**starttime** | date, RFC 3339 time  
Time at which the download was initiated.

**totaldatatransferred** | bytes
The total amount of data transferred when downloading the file. This will
eventually include data transferred during contract + payment negotiation, as
well as data from failed piece downloads.  

## /renter/downloads [GET]
> curl example  

```go
curl -A "Sia-Agent" "localhost:9980/renter/downloads"
```

Lists all files in the download queue.

### JSON Response
> JSON Response Example
 
```go
{
  "downloads": [
    {
      "destination":     "/home/users/alice/bar.txt", // string
      "destinationtype": "file",                      // string
      "length":          8192,                        // bytes
      "offset":          2000,                        // bytes
      "siapath":         "foo/bar.txt",               // string

      "completed":           true,                    // boolean
      "endtime":             "2009-11-10T23:10:00Z",  // RFC 3339 time
      "error":               "",                      // string
      "received":            8192,                    // bytes
      "starttime":           "2009-11-10T23:00:00Z",  // RFC 3339 time
      "totaldatatransfered": 10031                    // bytes
    }
  ]
}
```
**destination** | string  
Local path that the file will be downloaded to.  

**destinationtype** | string  
What type of destination was used. Can be "file", indicating a download to disk,
can be "buffer", indicating a download to memory, and can be "http stream",
indicating that the download was streamed through the http API.  

**length** | bytes  
Length of the download. If the download was a partial download, this will
indicate the length of the partial download, and not the length of the full
file.  

**offset** | bytes  
Offset within the file of the download. For full file downloads, the offset will
be '0'. For partial downloads, the offset may be anywhere within the file.
offset+length will never exceed the full file size.  

**siapath** | string  
Siapath given to the file when it was uploaded.  

**completed** | boolean  
Whether or not the download has completed. Will be false initially, and set to
true immediately as the download has been fully written out to the file, to the
http stream, or to the in-memory buffer. Completed will also be set to true if
there is an error that causes the download to fail.  

**endtime** | date, RFC 3339 time  
Time at which the download completed. Will be zero if the download has not yet
completed.  

**error** | string  
Error encountered while downloading. If there was no error (yet), it will be the
empty string.  

**received** | bytes  
Number of bytes downloaded thus far. Will only be updated as segments of the
file complete fully. This typically has a resolution of tens of megabytes.  

**starttime** | date, RFC 3339 time  
Time at which the download was initiated.

**totaldatatransfered** | bytes  
The total amount of data transferred when downloading the file. This will
eventually include data transferred during contract + payment negotiation, as
well as data from failed piece downloads.  

## /renter/downloads/clear [POST]
> curl example  

```go
curl -A "Sia-Agent" -u "":<apipassword> -X POST "localhost:9980/renter/downloads/clear?before=1551398400&after=1552176000"
```

Clears the download history of the renter for a range of unix time stamps.  Both
parameters are optional, if no parameters are provided, the entire download
history will be cleared.  To clear a single download, provide the timestamp for
the download as both parameters.  Providing only the before parameter will clear
all downloads older than the timestamp. Conversely, providing only the after
parameter will clear all downloads newer than the timestamp.

### Query String Parameters
### OPTIONAL
**before** | unix timestamp  
unix timestamp found in the download history

**after** | unix timestamp  
unix timestamp found in the download history

### Response

standard success or error response. See [standard
responses](#standard-responses).

## /renter/prices [GET]
> curl example  

```go
curl -A "Sia-Agent" "localhost:9980/renter/prices"
```

Lists the estimated prices of performing various storage and data operations. An
allowance can be submitted to provide a more personalized estimate. If no
allowance is submitted then the current set allowance will be used, if there is
no allowance set then sane defaults will be used. Submitting an allowance is
optional, but when submitting an allowance all the components of the allowance
are required. The allowance used to create the estimate is returned with the
estimate.

### Query String Parameters
### REQUIRED or OPTIONAL
Allowance settings, see the fields [here](#allowance)

### JSON Response
> JSON Response Example
 
```go
{
  "downloadterabyte":      "1234",  // hastings
  "formcontracts":         "1234",  // hastings
  "storageterabytemonth":  "1234",  // hastings
  "uploadterabyte":        "1234",  // hastings
  "funds":                 "1234",  // hastings
  "hosts":                     24,  // int
  "period":                  6048,  // blocks
  "renewwindow":             3024   // blocks
}
```
**downloadterabyte** | hastings  
The estimated cost of downloading one terabyte of data from the network.  

**formcontracts** | hastings  
The estimated cost of forming a set of contracts on the network. This cost also
applies to the estimated cost of renewing the renter's set of contracts.  

**storageterabytemonth** | hastings  
The estimated cost of storing one terabyte of data on the network for a month,
including accounting for redundancy.  

**uploadterabyte** | hastings  
The estimated cost of uploading one terabyte of data to the network, including
accounting for redundancy.  

The allowance settings used for the estimation are also returned, see the fields
[here](#allowance)

## /renter/files [GET]
> curl example  

```go
curl -A "Sia-Agent" "localhost:9980/renter/files?cached=false"
```

### Query String Parameters
### OPTIONAL
**cached** | boolean  
determines whether cached values should be returned or if the latest values
should be computed. Cached values speed the endpoint up significantly. The
default value is 'false'.

lists the status of all files.

### JSON Response
> JSON Response Example
 
```go
{
  "files": [
    {
      "accesstime":       12578940002019-02-20T17:46:20.34810935+01:00,  // timestamp
      "available":        true,                 // boolean
      "changetime":       12578940002019-02-20T17:46:20.34810935+01:00,  // timestamp
      "ciphertype":       "threefish",          // string   
      "createtime":       12578940002019-02-20T17:46:20.34810935+01:00,  // timestamp
      "expiration":       60000,                // block height
      "filesize":         8192,                 // bytes
      "health":           0.5,                  // float64
      "localpath":        "/home/foo/bar.txt",  // string
      "maxhealth":        0.0,                  // float64  
      "maxhealthpercent": 100%,                 // float64
      "modtime":          12578940002019-02-20T17:46:20.34810935+01:00,  // timestamp
      "numstuckchunks":   0,                    // uint64
      "ondisk":           true,                 // boolean
      "recoverable":      true,                 // boolean
      "redundancy":       5,                    // float64
      "renewing":         true,                 // boolean
      "siapath":          "foo/bar.txt",        // string
      "stuck":            false,                // bool
      "stuckhealth":      0.0,                  // float64
      "uploadedbytes":    209715200,            // total bytes uploaded
      "uploadprogress":   100,                  // percent
    }
  ]
}
```
**files**  

**accesstime** | timestamp  
indicates the last time the siafile was accessed

**available** | boolean  
true if the file is available for download. A file is available to download once
it has reached at least 1x redundancy. Files may be available before they have
reached 100% upload progress as upload progress includes the full expected
redundancy of the file.  

**changetime** | timestamp  
indicates the last time the siafile metadata was updated

**ciphertype** | string  
indicates the encryption used for the siafile

**createtime** | timestamp  
indicates when the siafile was created

**expiration** | block height  
Block height at which the file ceases availability.  

**filesize** | bytes  
Size of the file in bytes.  

**health** | float64 health is an indication of the amount of redundancy missing
where 0 is full redundancy and >1 means the file is not available. The health of
the siafile is the health of the worst unstuck chunk.

**localpath** | string  
Path to the local file on disk.  
**NOTE** `siad` will set the localpath to an empty string if the local file is
not found on disk. This is done to avoid the siafile being corrupted in the
future by a different file being placed on disk at the original localpath
location.  

**maxhealth** | float64  
the maxhealth is either the health or the stuckhealth of the siafile, whichever
is worst

**maxhealthpercent** | float64  
maxhealthpercent is the maxhealth converted to be out of 100% to be more easily
understood

**modtime** | timestamp  
indicates the last time the siafile contents where modified

**numstuckchunks** | uint64  
indicates the number of stuck chunks in a file. A chunk is stuck if it cannot
reach full redundancy

**ondisk** | boolean  
indicates if the source file is found on disk

**recoverable** | boolean  
indicates if the siafile is recoverable. A file is recoverable if it has at
least 1x redundancy or if `siad` knows the location of a local copy of the file.

**redundancy** | float64  
When a file is uploaded, it is first broken into a series of chunks. Each chunk
goes on a different set of hosts, and therefore different chunks of the file can
have different redundancies. The redundancy of a file as reported from the API
will be equal to the lowest redundancy of any of  the file's chunks.

**renewing** | boolean  
true if the file's contracts will be automatically renewed by the renter.  

**siapath** | string  
Path to the file in the renter on the network.  

**stuck** | bool  
a file is stuck if there are any stuck chunks in the file, which means the file
cannot reach full redundancy

**stuckhealth** | float64  
stuckhealth is the worst health of any of the stuck chunks.

**uploadedbytes** | bytes  
Total number of bytes successfully uploaded via current file contracts. This
number includes padding and rendundancy, so a file with a size of 8192 bytes
might be padded to 40 MiB and, with a redundancy of 5, encoded to 200 MiB for
upload.  

**uploadprogress** | percent  
Percentage of the file uploaded, including redundancy. Uploading has completed
when uploadprogress is 100. Files may be available for download before upload
progress is 100.  

## /renter/file/*siapath* [GET]
> curl example  

```go
curl -A "Sia-Agent" "localhost:9980/renter/file/myfile"
```

Lists the status of specified file.

### Path Parameters
### REQUIRED
**siapath** | string  
Path to the file in the renter on the network.

### JSON Response
Same response as [files](#files)

## /renter/file/*siapath* [POST]
> curl example  

```go
curl -A "Sia-Agent" -u "":<apipassword> --data "trackingpath=/home/myfile" "localhost:9980/renter/file/myfile"
```

endpoint for changing file metadata.

### Path Parameters
### REQUIRED
**siapath** | string  
SiaPath of the file on the network. The path must be non-empty, may not include
any path traversal strings ("./", "../"), and may not begin with a forward-slash
character.

### Query String Parameters
### OPTIONAL
**trackingpath** | string  
If provided, this parameter changes the tracking path of a file to the
specified path. Useful if moving the file to a different location on disk.

### Response

standard success or error response. See [standard
responses](#standard-responses).

## /renter/delete/*siapath* [POST]
> curl example  

```go
curl -A "Sia-Agent" -u "":<apipassword> -X POST "localhost:9980/renter/delete/myfile"
```

deletes a renter file entry. Does not delete any downloads or original files,
only the entry in the renter. Will return an error if the target is a folder.

### Path Parameters
### REQUIRED
**siapath** | string  
Path to the file in the renter on the network.

### OPTIONAL
**root** | bool  
Whether or not to treat the siapath as being relative to the user's home
directory. If this field is not set, the siapath will be interpreted as relative
to 'home/user/'.

### Response

standard success or error response. See [standard
responses](#standard-responses).

## /renter/download/*siapath* [GET]
> curl example  

```go
curl -A "Sia-Agent" -u "":<apipassword> "localhost:9980/renter/download/myfile?httpresp=true"
```

downloads a file to the local filesystem. The call will block until the file has
been downloaded.

### Path Parameters
### REQUIRED
**siapath** | string  
Path to the file in the renter on the network.

### Query String Parameters
### REQUIRED (Either one or the other)
**destination** | string  
Location on disk that the file will be downloaded to.  

**httpresp** | boolean  
If httresp is true, the data will be written to the http response.

### OPTIONAL
**async** | boolean  
If async is true, the http request will be non blocking. Can't be used with
httpresp.

**disablelocalfetch** | boolean  
If disablelocalfetch is true, downloads won't be served from disk even if the
file is available locally.

**length** | bytes  
Length of the requested data. Has to be <= filesize-offset.  

**offset** | bytes  
Offset relative to the file start from where the download starts.  

### Response

Unlike most responses, this response modifies the http response header. The
download will set the 'ID' field in the http response header to a unique
identifier which can be used to cancel an async download with the
/renter/download/cancel endpoint and retrieve a download's info from the
download history using the /renter/downloadinfo endpoint. Apart from that the
response is a standard success or error response. See [standard
responses](#standard-responses).

## /renter/download/cancel [POST]
> curl example  

```go
curl -A "Sia-Agent" -u "":<apipassword> "localhost:9980/renter/download/cancel?id=<downloadid>"
```

cancels the download with the given id.

### Query String Parameters
**id** | string  
ID returned by the /renter/download/*siapath* endpoint. It is set in the http
header's 'ID' field.

### Response

standard success or error response. See [standard
responses](#standard-responses).

## /renter/downloadsync/*siapath* [GET]
> curl example  

```go
curl -A "Sia-Agent" -u "":<apipassword> "localhost:9980/renter/downloadasync/myfile?destination=/home/myfile"
```

downloads a file to the local filesystem. The call will return immediately.

### Path Parameters
### REQUIRED
**siapath** | string  
Path to the file in the renter on the network.

### Query String Parameters
### REQUIRED
**destination** | string  
Location on disk that the file will be downloaded to.  

### Response

standard success or error response. See [standard
responses](#standard-responses).

## /renter/fuse [GET]
> curl example  

```bash
curl -A "Sia-Agent" "localhost:9980/renter/fuse"
```

Lists the set of folders that have been mounted to the user's filesystem and
which mountpoints have been used for each mount.

### JSON Response
> JSON Response Example

```go
{
  "mountpoints": [ // []modules.MountInfo
    {
      "mountpoint": "/home/user/siavideos", // string
      "siapath": "/videos",                 // modules.SiaPath

      "mountoptions": { // []modules.MountOptions
          "allowother": false, // bool
          "readonly": true,    // bool
        },
    },
  ]
}
```
**mountpoint** | string  
The system path that is being used to mount the fuse folder.

**siapath** | string  
The siapath that has been mounted to the mountpoint.

## /renter/fuse/mount [POST]
> curl example  

```go
curl -A "Sia-Agent" -u "":<apipassword> -X POST "localhost:9980/renter/fuse/mount?readonly=true"
```

Mounts a Sia directory to the local filesystem using FUSE.

### Query String Parameters
### REQUIRED
**mount** | string  
Location on disk to use as the mountpoint.

**readonly** | bool  
Whether the directory should be mounted as ReadOnly. Currently, readonly is a
required parameter and must be set to true.

### OPTIONAL
**siapath** | string  
Which path should be mounted to the filesystem. If left blank, the user's home
directory will be used.

**allowother** | boolean  
By default, only the system user that mounted the fuse directory will be allowed
to interact with the directory. Often, applications like Plex run as their own
user, and therefore by default are banned from viewing or otherwise interacting
with the mounted folder. Setting 'allowother' to true will allow other users to
see and interact with the mounted folder.

On Linux, if 'allowother' is set to true, /etc/fuse.conf needs to be modified so
that 'user_allow_other' is set. Typically this involves uncommenting a single
line of code, see the example below of an /etc/fuse.conf file that has
'use_allow_other' enabled.

```bash
# /etc/fuse.conf - Configuration file for Filesystem in Userspace (FUSE)

# Set the maximum number of FUSE mounts allowed to non-root users.
# The default is 1000.
#mount_max = 1000

# Allow non-root users to specify the allow_other or allow_root mount options.
user_allow_other
```

### Response

standard success or error response. See [standard
responses](#standard-responses).


## /renter/fuse/unmount [POST]
> curl example  

```go
curl -A "Sia-Agent" -u "":<apipassword> -X POST "localhost:9980/renter/fuse/unmount?mount=/home/user/videos"
```

### Query String Parameters
### REQUIRED
**mount** | string  
Mountpoint that was used when mounting the fuse directory.

### Response

standard success or error response. See [standard
responses](#standard-responses).

## /renter/recoveryscan [POST]
> curl example  

```go
curl -A "Sia-Agent" -u "":<apipassword> -X POST "localhost:9980/renter/recoveryscan"
```

starts a rescan of the whole blockchain to find recoverable contracts. The
contractor will periodically try to recover found contracts every 10 minutes
until they are recovered or expired.

### Response

standard success or error response. See [standard
responses](#standard-responses).

## /renter/recoveryscan [GET]
> curl example  

```go
curl -A "Sia-Agent" "localhost:9980/renter/recoveryscan"
```

Returns some information about a potentially ongoing recovery scan.

### JSON Response
> JSON Response Example

```go
{
  "scaninprogress": true // boolean
  "scannedheight" : 1000 // uint64
}
```
**scaninprogress** | boolean  
indicates if a scan for recoverable contracts is currently in progress.

**scannedheight** | uint64  
indicates the progress of a currently ongoing scan in terms of number of blocks
that have already been scanned.

## /renter/rename/*siapath* [POST]
> curl example  

```go
curl -A "Sia-Agent" -u "":<apipassword> --data "newsiapath=myfile2" "localhost:9980/renter/rename/myfile"

curl -A "Sia-Agent" -u "":<apipassword> --data "newsiapath=myfile2&root=true" "localhost:9980/renter/rename/myfile"
```

change the siaPath for a file that is being managed by the renter.

### Path Parameters
### REQUIRED
**siapath** | string  
Path to the file in the renter on the network.

### Query String Parameters
### REQUIRED
**newsiapath** | string  
New location of the file in the renter on the network.  

### OPTIONAL
**root** | bool  
Whether or not to treat the siapath as being relative to the user's home
directory. If this field is not set, the siapath will be interpreted as
relative to 'home/user/'.

### Response

standard success or error response. See [standard
responses](#standard-responses).

## /renter/stream/*siapath* [GET]
> curl example  

```sh
curl -A "Sia-Agent" "localhost:9980/renter/stream/myfile"
```  

> The file can be streamed partially by using standard partial http requests
> which means setting the "Range" field in the http header.  

```sh
curl -A "Sia-Agent" -H "Range: bytes=0-1023" "localhost:9980/renter/stream/myfile"
```

downloads a file using http streaming. This call blocks until the data is
received. The streaming endpoint also uses caching internally to prevent siad
from re-downloading the same chunk multiple times when only parts of a file are
requested at once. This might lead to a substantial increase in ram usage and
therefore it is not recommended to stream multiple files in parallel at the
moment. This restriction will be removed together with the caching once partial
downloads are supported in the future. If you want to stream multiple files you
should increase the size of the Renter's `streamcachesize` to at least 2x the
number of files you are steaming.

### Path Parameters
### REQUIRED
**siapath** | string  
Path to the file in the renter on the network.

### OPTIONAL
**disablelocalfetch** | boolean  
If disablelocalfetch is true, downloads won't be served from disk even if the
file is available locally.

### Response

standard success or error response. See [standard
responses](#standard-responses).

## /renter/upload/*siapath* [POST]
> curl example  

```go
curl -A "Sia-Agent" -u "":<apipassword> --data "source=/home/myfile" "localhost:9980/renter/upload/myfile"
```

uploads a file to the network from the local filesystem.

### Path Parameters
### REQUIRED
**siapath** | string  
Location where the file will reside in the renter on the network. The path must
be non-empty, may not include any path traversal strings ("./", "../"), and may
not begin with a forward-slash character.  

### Query String Parameters
### REQUIRED
**source** | string  
Location on disk of the file being uploaded.  

### OPTIONAL
**datapieces** | int  
The number of data pieces to use when erasure coding the file.  

**paritypieces** | int  
The number of parity pieces to use when erasure coding the file. Total
redundancy of the file is (datapieces+paritypieces)/datapieces.  

**force** | boolean  
Delete potential existing file at siapath.

### Response

standard success or error response. See [standard
responses](#standard-responses).

## /renter/uploadstream/*siapath* [POST]
> curl example  

```go
curl -A "Sia-Agent" -u "":<apipassword> "localhost:9980/renter/uploadstream/myfile?datapieces=10&paritypieces=20" --data-binary @myfile.dat

curl -A "Sia-Agent" -u "":<apipassword> "localhost:9980/renter/uploadstream/myfile?repair=true" --data-binary @myfile.dat
```

uploads a file to the network using a stream. If the upload stream POST call
fails or quits before the file is fully uploaded, the file can be repaired by a
subsequent call to the upload stream endpoint using the `repair` flag.

### Path Parameters
### REQUIRED
**siapath** | string  
Location where the file will reside in the renter on the network. The path must
be non-empty, may not include any path traversal strings ("./", "../"), and may
not begin with a forward-slash character.  

### Query String Parameters
### OPTIONAL
**datapieces** | int  
The number of data pieces to use when erasure coding the file.  

**paritypieces** | int  
The number of parity pieces to use when erasure coding the file. Total
redundancy of the file is (datapieces+paritypieces)/datapieces.  

**force** | boolean  
Delete potential existing file at siapath.

**repair** | boolean  
Repair existing file from stream. Can't be specified together with datapieces,
paritypieces and force.

### Response

standard success or error response. See [standard
responses](#standard-responses).

## /renter/uploadready [GET]
> curl example  

```go
curl -A "Sia-Agent" "localhost:9980/renter/uploadready?datapieces=10&paritypieces=20"
```

Returns the whether or not the renter is ready for upload.

### Path Parameters
### OPTIONAL
datapieces and paritypieces are both optional, however if one is supplied then
the other needs to be supplied. If neither are supplied then the default values
for the erasure coding will be used 

**datapieces** | int  
The number of data pieces to use when erasure coding the file.  

**paritypieces** | int  
The number of parity pieces to use when erasure coding the file.   

### JSON Response
> JSON Response Example

```go
{
"ready":false,            // bool
"contractsneeded":30,     // int
"numactivecontracts":20,  // int
"datapieces":10,          // int
"paritypieces":20         // int 
}
```
**ready** | boolean  
ready indicates if the renter is ready to fully upload a file based on the
erasure coding.  

**contractsneeded** | int  
contractsneeded is how many contracts are needed to fully upload a file.  

**numactivecontracts** | int  
numactivecontracts is the number of active contracts the renter has.

**datapieces** | int  
The number of data pieces to use when erasure coding the file.  

**paritypieces** | int  
The number of parity pieces to use when erasure coding the file.

## /renter/uploads/pause [POST]
> curl example  

```go
curl -A "Sia-Agent" -u "":<apipassword> --data "duration=10m" "localhost:9980/renter/uploads/pause"
```

This endpoint will pause any future uploads or repairs for the duration
requested. Any in progress chunks will finish. This can be used to free up
the workers to exclusively focus on downloads. Since this will pause file
repairs it is advised to not pause for too long. If no duration is supplied
then the default duration of 600 seconds will be used. If the uploads are
already paused, additional calls to pause the uploads will result in the
duration of the pause to be reset to the duration supplied as opposed to
pausing for an additional length of time.

### Path Parameters
#### OPTIONAL 
**duration** | string  
duration is how long the repairs and uploads will be paused in seconds. If no
duration is supplied the default pause duration will be used.

### Response
standard success or error response. See [standard
responses](#standard-responses).

## /renter/uploads/resume [POST]
> curl example  

```go
curl -A "Sia-Agent" -u "":<apipassword> "localhost:9980/renter/uploads/resume"
```

This endpoint will resume uploads and repairs.

### Response
standard success or error response. See [standard
responses](#standard-responses).

## /renter/validatesiapath/*siapath* [POST]
> curl example  

```go
curl -A "Sia-Agent" -u "":<apipassword> "localhost:9980/renter/validatesiapath/isthis-aval_idsiapath"
```

validates whether or not the provided siapath is a valid siapath. Every path
valid under Unix is valid as a SiaPath.

### Path Parameters
### REQUIRED
**siapath** | string  
siapath to test.

### Response
standard success or error response, a successful response means a valid siapath.
See [standard responses](#standard-responses).

## /renter/wokers [GET]
> curl example

```go
curl -A "Sia-Agent" "localhost:9980/renter/workers"
```

returns the the status of all the workers in the renter's workerpool.

### JSON Response
> JSON Response Example

```go
{
  "numworkers":            2, // int
  "totaldownloadcooldown": 0, // int
  "totaluploadcooldown":   0, // int
  
  "workers": [ // []WorkerStatus
    {
      "contractid": "e93de33cc04bb1f27a412ecdf57b3a7345b9a4163a33e03b4cb23edeb922822c", // hash
      "contractutility": {      // ContractUtility
        "goodforupload": true,  // boolean
        "goodforrenew":  true,  // boolean
        "badcontract":   false, // boolean
        "lastooserr":    0,     // BlockHeight
        "locked":        false  // boolean
      },
      "hostpubkey": {
        "algorithm": "ed25519", // string
        "key": "BervnaN85yB02PzIA66y/3MfWpsjRIgovCU9/L4d8zQ=" // hash
      },
      
      "downloadoncooldown": false, // boolean
      "downloadqueuesize":  0,     // int
      "downloadterminated": false, // boolean
      
      "uploadcooldownerror": "",                   // string
      "uploadcooldowntime":  -9223372036854775808, // time.Duration
      "uploadoncooldown":    false,                // boolean
      "uploadqueuesize":     0,                    // int
      "uploadterminated":    false,                // boolean
      
      "availablebalance":    "0", // hastings
      "balancetarget":       "0", // hastings
      
      "backupjobqueuesize":       0, // int
      "downloadrootjobqueuesize": 0  // int
    }
  ]
}
```

**numworkers** | int  
Number of workers in the workerpool

**totaldownloadcooldown** | int  
Number of workers on download cooldown

**totaluploadcooldown** | int  
Number of workers on upload cooldown

**workers** | []WorkerStatus  
List of workers

**contractid** | hash  
The ID of the File Contract that the worker is associated with

**contractutility** | ContractUtility  

**goodforupload** | boolean  
The worker's contract can be uploaded to

**goodforrenew** | boolean  
The worker's contract will be renewed

**badcontract** | boolean  
The worker's contract is marked as bad and won't be used

**lastooserr** | BlockHeight  
The blockheight when the host the worker represents was out of storage

**locked** | boolean  
The worker's contract's utility is locked

**hostpublickey** | SiaPublicKey  
Public key of the host that the file contract is formed with.  

**downloadoncooldown** | boolean  
Indicates if the worker is on download cooldown

**downloadqueuesize** | int  
The size of the worker's download queue

**downloadterminated** | boolean  
Downloads for the worker have been terminated

**uploadcooldownerror** | error  
The error reason for the worker being on upload cooldown

**uploadcooldowntime** | time.Duration  
How long the worker is on upload cooldown

**uploadoncooldown** | boolean  
Indicates if the worker is on upload cooldown

**uploadqueuesize** | int  
The size of the worker's upload queue

**uploadterminated** | boolean  
Uploads for the worker have been terminated

**availablebalance** | hastings  
The worker's Ephemeral Account available balance

**balancetarget** | hastings  
The worker's Ephemeral Account target balance

**backupjobqueuesize** | int  
The size of the worker's backup job queue

**downloadrootjobqueuesize** | int  
The size of the worker's download by root job queue

# Skynet

## /skynet/blacklist [GET]
> curl example

```go
curl -A "Sia-Agent" "localhost:9980/skynet/blacklist"
```

returns the list of merkleroots that are blacklisted.

### JSON Response
> JSON Response Example

```go
{
  "blacklist": {
    "QAf9Q7dBSbMarLvyeE6HTQmwhr7RX9VMrP9xIMzpU3I" // hash
    "QAf9Q7dBSbMarLvyeE6HTQmwhr7RX9VMrP9xIMzpU3I" // hash
    "QAf9Q7dBSbMarLvyeE6HTQmwhr7RX9VMrP9xIMzpU3I" // hash
  }
}
```
**blacklist** | Hashes  
The blacklist is a list of merkle roots, which are hashes, that are blacklisted.

## /skynet/blacklist [POST]
> curl example

```go
curl -A "Sia-Agent" --user "":<apipassword> --data '{"add" : ["GAC38Gan6YHVpLl-bfefa7aY85fn4C0EEOt5KJ6SPmEy4g","GAC38Gan6YHVpLl-bfefa7aY85fn4C0EEOt5KJ6SPmEy4g","GAC38Gan6YHVpLl-bfefa7aY85fn4C0EEOt5KJ6SPmEy4g"]}' "localhost:9980/skynet/blacklist"

curl -A "Sia-Agent" --user "":<apipassword> --data '{"remove" : ["GAC38Gan6YHVpLl-bfefa7aY85fn4C0EEOt5KJ6SPmEy4g","GAC38Gan6YHVpLl-bfefa7aY85fn4C0EEOt5KJ6SPmEy4g","GAC38Gan6YHVpLl-bfefa7aY85fn4C0EEOt5KJ6SPmEy4g"]}' "localhost:9980/skynet/blacklist"
```

updates the list of skylinks that should be blacklisted from Skynet. This
endpoint can be used to both add and remove skylinks from the blacklist.

### Path Parameters
### REQUIRED
At least one of the following fields needs to be non empty.

**add** | array of strings  
add is an array of skylinks that should be added to the blacklist.

**remove** | array of strings  
remove is an array of skylinks that should be removed from the blacklist.

### Response

standard success or error response. See [standard
responses](#standard-responses).

## /skynet/portals [GET]
> curl example

```go
curl -A "Sia-Agent" "localhost:9980/skynet/portals"
```

returns the list of known Skynet portals.

### JSON Response
> JSON Response Example

```go
{
  "portals": [ // []SkynetPortal | null
    {
      "address": "siasky.net:443", // string
      "public":  true              // bool
    }
  ]
}
```
**address** | string  
The IP or domain name and the port of the portal. Must be a valid network address.

**public** | bool  
Indicates whether the portal can be accessed publicly or not.

## /skynet/portals [POST]
> curl example

```go
curl -A "Sia-Agent" --user "":<apipassword> --data '{"add" : [{"address":"siasky.net:443","public":true}]}' "localhost:9980/skynet/portals"

curl -A "Sia-Agent" --user "":<apipassword> --data '{"remove" : ["siasky.net:443"]}' "localhost:9980/skynet/portals"
```

updates the list of known Skynet portals. This endpoint can be used to both add
and remove portals from the list.

### Path Parameters
### REQUIRED
At least one of the following fields needs to be non empty.

**add** | array of SkynetPortal  
add is an array of portal info that should be added to the list of portals.

**remove** | array of string  
remove is an array of portal network addresses that should be removed from the
list of portals.

### Response

standard success or error response. See [standard
responses](#standard-responses).

## /skynet/skylink/*skylink* [HEAD]
> curl example

```bash
curl -I -A "Sia-Agent" "localhost:9980/skynet/skylink/CABAB_1Dt0FJsxqsu_J4TodNCbCGvtFf1Uys_3EgzOlTcg"
```

This curl command performs a HEAD request that fetches the headers for
the given skylink. These headers are identical to the ones that would be
returned if the request had been a GET request.

### Path Parameters
See [/skynet/skylink/skylink](#skynetskylinkskylink-get)

### Query String Parameters
See [/skynet/skylink/skylink](#skynetskylinkskylink-get)

### Response Header
See [/skynet/skylink/skylink](#skynetskylinkskylink-get)

### Response Body

This request has an empty response body.

## /skynet/skylink/*skylink* [GET]
> curl example  

> Stream the whole file.  

```bash
# entire file
curl -A "Sia-Agent" "localhost:9980/skynet/skylink/CABAB_1Dt0FJsxqsu_J4TodNCbCGvtFf1Uys_3EgzOlTcg"

# directory
curl -A "Sia-Agent" "localhost:9980/skynet/skylink/CABAB_1Dt0FJsxqsu_J4TodNCbCGvtFf1Uys_3EgzOlTcg/folder"

# sub file
curl -A "Sia-Agent" "localhost:9980/skynet/skylink/CABAB_1Dt0FJsxqsu_J4TodNCbCGvtFf1Uys_3EgzOlTcg/folder/file.txt"
```  

downloads a skylink using http streaming. This call blocks until the data is
received. There is a 30s default timeout applied to downloading a skylink. If
the data can not be found within this 30s time constraint, a 404 will be
returned. This timeout is configurable through the query string parameters.

### Path Parameters 
### Required
**skylink** | string  
The skylink that should be downloaded. The skylink can contain an optional path.
This path can specify a directory or a particular file. If specified, only that
file or directory will be returned.

### Query String Parameters
### OPTIONAL

**attachment** | bool  
If 'attachment' is set to true, the Content-Disposition http header will be set
to 'attachment' instead of 'inline'. This will cause web browsers to download
the file as though it is an attachment instead of rendering it.

**format** | string  
If 'format' is set, the skylink can point to a directory and it will return the
data inside that directory. Format will decide the format in which it is
returned. Currently we only support 'concat', which will return the concatenated
data of all subfiles in that directory.

**timeout** | int  
If 'timeout' is set, the download will fail if the Skyfile can not be retrieved 
before it expires. Note that this timeout does not cover the actual download 
time, but rather covers the TTFB. Timeout is specified in seconds, a timeout 
value of 0 will be ignored. If no timeout is given, the default will be used,
which is a 30 second timeout. The maximum allowed timeout is 900s (15 minutes).

### Response Header

**Skynet-File-Metadata** | SkyfileMetadata

The header field "Skynet-FileMetadata" will be set such that it has an encoded
json object which matches the modules.SkyfileMetadata struct. If a path was
supplied, this metadata will be relative to the given path.

> Skynet-File-Metadata Response Header Example 

```go
{
"mode":     640,      // os.FileMode
"filename": "folder", // string
"subfiles": [         // []SkyfileSubfileMetadata | null
  {
  "mode":         640,                // os.FileMode
  "filename":     "folder/file1.txt", // string
  "contenttype":  "text/plain",       // string
  "offset":       0,                  // uint64
  "len":          6                   // uint64
  }
]
}
```

### Response Body

The response body is the raw data for the file.

## /skynet/skyfile/*siapath* [POST]
> curl example  

```go
// This command uploads the file 'myImage.png' to the Sia folder
// 'var/skynet/images/myImage.png'. Users who download the file will see the name
// 'image.png'.
curl -A "Sia-Agent" -u "":<apipassword> "localhost:9980/skynet/skyfile/images/myImage.png?filename=image.png" --data-binary @myImage.png
```

uploads a file to the network using a stream. If the upload stream POST call
fails or quits before the file is fully uploaded, the file can be repaired by a
subsequent call to the upload stream endpoint using the `repair` flag.

### Path Parameters
### REQUIRED
**siapath** | string  
Location where the file will reside in the renter on the network. The path must
be non-empty, may not include any path traversal strings ("./", "../"), and may
not begin with a forward-slash character. If the 'root' flag is not set, the
path will be prefixed with 'var/skynet/', placing the skyfile into the Sia
system's default skynet folder.

### Query String Parameters
### OPTIONAL
**basechunkredundancy** | uint8  
The amount of redundancy to use when uploading the base chunk. The base chunk is
the first chunk of the file, and is always uploaded using 1-of-N redundancy.

**convertpath** string  
The siapath of an existing siafile that should be converted to a skylink. A new
skyfile will be created. Both the new skyfile and the existing siafile are
required to be maintained on the network in order for the skylink to remain
active. This field is mutually exclusive with uploading streaming.

**filename** | string  
The name of the file. This name will be encoded into the skyfile metadata, and
will be a part of the skylink. If the name changes, the skylink will change as
well.

**dryrun** | bool  
If dryrun is set to true, the request will return the Skylink of the file
without uploading the actual file to the Sia network.

**force** | bool  
If there is already a file that exists at the provided siapath, setting this
flag will cause the new file to overwrite/delete the existing file. If this flag
is not set, an error will be returned preventing the user from destroying
existing data.

**mode** | uint32  
The file mode / permissions of the file. Users who download this file will be
presented a file with this mode. If no mode is set, the default of 0644 will be
used.

**root** | bool  
Whether or not to treat the siapath as being relative to the root directory. If
this field is not set, the siapath will be interpreted as relative to
'var/skynet'.


**UNSTABLE - subject to change in v1.4.9**
**skykeyname** | string  
The name of the skykey that will be used to encrypt this skyfile. Only the
name or the ID of the skykey should be specified.

**OR**

**UNSTABLE - subject to change in v1.4.9**
**skykeyid** | string  
The ID of the skykey that will be used to encrypt this skyfile. Only the
name or the ID of the skykey should be specified.


### Http Headers
### OPTIONAL
**Content-Disposition** | string  
If the filename is set in the Content-Disposition field, that filename will be
used as the filename of the object being uploaded. Note that this header is only
taken into consideration when using a multipart form upload.

For more details on setting Content-Disposition:
https://developer.mozilla.org/en-US/docs/Web/HTTP/Headers/Content-Disposition

**Skynet-Disable-Force** | bool  
This request header allows overruling the behaviour of the `force` parameter
that can be passed in through the query string parameters. This header is useful
for Skynet portal operators that would like to have some control over the
requests that are being passed to siad. To avoid having to parse query string
parameters and overrule them that way, this header can be set to disable the
force flag and disallow overwriting the file at the given siapath.

### JSON Response
> JSON Response Example

```go
{
"skylink":    "CABAB_1Dt0FJsxqsu_J4TodNCbCGvtFf1Uys_3EgzOlTcg" // string
"merkleroot": "QAf9Q7dBSbMarLvyeE6HTQmwhr7RX9VMrP9xIMzpU3I" // hash
"bitfield":   2048 // int
}
```
**skylink** | string  
This is the skylink that can be used with the `/skynet/skylink` GET endpoint to
retrieve the file that has been uploaded.

**merkleroot** | hash  
This is the hash that is encoded into the skylink.

**bitfield** | int  
This is the bitfield that gets encoded into the skylink. The bitfield contains a
version, an offset and a length in a heavily compressed and optimized format.


## /skynet/stats [GET]
> curl example

```go
curl -A "Sia-Agent" "localhost:9980/skynet/stats"
```

returns statistical information about Skynet, e.g. number of files uploaded

### JSON Response
```json
{
  "uptime": 1234, // int
  "uploadstats": {
    "numfiles": 2,         // int
    "totalsize": 44527895  // int
  },
  "versioninfo": {
    "version":     "1.4.4-master", // string
    "gitrevision": "cd5a83712"     // string
  },
  "performancestats": {
  }
}
```

**uptime** | int  
The amount of time in seconds that siad has been running.

**uploadstats** | object  
Uploadstats is an object with statistics about the data uploaded to Skynet.

**numfiles** | int  
Numfiles is the total number of files uploaded to Skynet.

**totalsize** | int  
Totalsize is the total amount of data in bytes uploaded to Skynet.

**versioninfo** | object  
Versioninfo is an object that contains the node's version information.

**version** | string  
Version is the siad version the node is running.

**gitrevision** | string  
Gitrevision refers to the commit hash used to build said.

**performancestats** | object - api.SkynetPerforamnceStats  
PerformanceStats is an object that contains a breakdown of performance metrics
for the skynet endpoints. Things are broken down into containers based on the
type of action performed. For example, there is a container for downloads less
than 64kb in size.

Within each container, there is a bucket of half lives. Every time a data point
is added to a container, it is put in to every bucket, counting up the total
number of requests. The buckets decay at the stated half life, which means they
give a good representation of how much activity there has been over twice their
halflife. So for the one minute bucket, the total number of datapoints in the
bucket is a good representation of how many things have happened in the past two
minutes.

Within each bucket, there are several fields. For example, the n60ms field
represents the number of requests that finished in under 60ms. There is an NErr
field which gets incremented if there is a failure that can be attributed to
siad.

Every download request will go into the TimeToFirstByte container, as well as
the appropriate download container based on the size of the download. Within the
chosen containers, every bucket will have the same field incremented. The field
that gets incremented is the one that corresponds to the amount of time the
request took.

The performance stats fields are not protected by a compatibility promise, and
may change over time.


**UNSTABLE - subject to change in v1.4.9**
## /skynet/addskykey [POST]
> curl example

```go
curl -A "Sia-Agent"  -u "":<apipassword> --data "skykey=BAAAAAAAAABrZXkxAAAAAAAAAAQgAAAAAAAAADiObVg49-0juJ8udAx4qMW-TEHgDxfjA0fjJSNBuJ4a" "localhost:9980/skynet/addskykey"
```

Stores the given skykey with the renter's skykey manager.

### Path Parameters
### REQUIRED
**skykey** | string  
base-64 encoded skykey

### Response

standard success or error response. See [standard
responses](#standard-responses).

## /skynet/skykeys [GET]
> curl example

```go
curl -A "Sia-Agent"  -u "":<apipassword> --data "localhost:9980/skynet/skykeys"
```

Returns a list of all Skykeys.

### JSON Response

> JSON Response Example

```go
{
  "skykeys": [
  {
    "skykey": "skykey:AUI0eAOXWXHwW6KOLyI5O1OYduVvHxAA8qUR_fJ8Kluasb-ykPlHBEjDczrL21hmjhH0zAoQ3-Qq?name=testskykey1"
    "name": "testskykey1"
    "id": "ai5z8cf5NWbcvPBaBn0DFQ=="
  },
  {
    "skykey": "skykey:AUqG0aQmgzCIlse2JxFLBGHCriZNz20IEKQu81XxYsak3rzmuVbZ2P6ZqeJHIlN5bjPqEmC67U8E?name=testskykey2"
    "name": "testskykey2"
    "id": "bi5z8cf5NWbcvPBaBn0DFQ=="
  },
  {
    "skykey": "skykey:AShQI8fzxoIMc52ZRkoKjOE50bXnCpiPd4zrBl_E-CkmyLgfinAJSdWkJT2QOR6XCRYYgZb63OHw?name=testskykey3"
    "name": "testskykey3"
    "id": "ci5z8cf5NWbcvPBaBn0DFQ=="
  }
}
```

**skykeys** | []skykeys
array of 



**UNSTABLE - subject to change in v1.4.9**
## /skynet/createskykey [POST]
> curl example

```go
curl -A "Sia-Agent"  -u "":<apipassword> --data "name=key_to_the_castle" "localhost:9980/skynet/createskykey"
```

Returns a new skykey created and stored under that name.

### Path Parameters
### REQUIRED
**name** | string  
desired name of the skykey

### JSON Response
> JSON Response Example

```go
{
  "skykey": "skykey:AShQI8fzxoIMc52ZRkoKjOE50bXnCpiPd4zrBl_E-CkmyLgfinAJSdWkJT2QOR6XCRYYgZb63OHw?name=testskykey"
}
```

**skykey** | string  
base-64 encoded skykey


**UNSTABLE - subject to change in v1.4.9**
## /skynet/skykey [GET]
> curl example

```go
curl -A "Sia-Agent"  -u "":<apipassword> --data "name=key_to_the_castle" "localhost:9980/skynet/skykey"
curl -A "Sia-Agent"  -u "":<apipassword> --data "id=gi5z8cf5NWbcvPBaBn0DFQ==" "localhost:9980/skynet/skykey"
```

Returns the base-64 encoded skykey along with its name and ID.


### Path Parameters
### REQUIRED
**name** | string  
name of the skykey being queried

or

**id** | string  
base-64 encoded ID of the skykey being queried


### JSON Response

```go
{
  "skykey": "skykey:AShQI8fzxoIMc52ZRkoKjOE50bXnCpiPd4zrBl_E-CkmyLgfinAJSdWkJT2QOR6XCRYYgZb63OHw?name=testskykey"
  "name": "testskykey"
  "id": "gi5z8cf5NWbcvPBaBn0DFQ=="
}
```

**skykey** | string  
base-64 encoded skykey

**name** | string  
name of the skykey

**id** | string  
base-64 encoded skykey ID


**UNSTABLE - subject to change in v1.4.9**
## /skynet/skykeyid [GET]
> curl example

```go
curl -A "Sia-Agent"  -u "":<apipassword> --data "name=key_to_the_castle" "localhost:9980/skynet/skykeyid"
```

Returns the base-64 encoded ID of the skykey stored under that name.

### Path Parameters
### REQUIRED
**name** | string  
name of the skykey being queried


### JSON Response
> JSON Response Example
 
```go
{
  "skykeyid": "gi5z8cf5NWbcvPBaBn0DFQ=="
}
```

**skykeyid** | string  
base-64 encoded skykey ID



# Transaction Pool

## /tpool/confirmed/:id [GET]
> curl example  

```go
curl -A "Sia-Agent" -u "":<apipassword> "localhost:9980/tpool/confirmed/22e8d5428abc184302697929f332fa0377ace60d405c39dd23c0327dc694fae7"
```

returns whether the requested transaction has been seen on the blockchain. Note,
however, that the block containing the transaction may later be invalidated by a
reorg.

### Path Parameters
### REQUIRED
**id** | hash  
id of the transaction being queried

### JSON Response
> JSON Response Example
 
```go
{
  "confirmed": true // boolean
}
```
**confirmed** | boolean  
indicates if a transaction is confirmed on the blockchain

## /tpool/fee [GET]
> curl example  

```go
curl -A "Sia-Agent" "localhost:9980/tpool/fee"
```

returns the minimum and maximum estimated fees expected by the transaction pool.

### JSON Response
> JSON Response Example
 
```go
{
  "minimum": "1234", // hastings / byte
  "maximum": "5678"  // hastings / byte
}
```
**minimum** | hastings / byte  
the minimum estimated fee

**maximum** | hastings / byte  
the maximum estimated fee

## /tpool/raw/:id [GET]
> curl example  

```go
curl -A "Sia-Agent" "localhost:9980/tpool/raw/22e8d5428abc184302697929f332fa0377ace60d405c39dd23c0327dc694fae7"
```

returns the ID for the requested transaction and its raw encoded parents and
transaction data.

### Path Parameters
### REQUIRED
**id** | hash  
id of the transaction being queried

### JSON Response
> JSON Response Example
 
```go
{
  // id of the transaction
  "id": "124302d30a219d52f368ecd94bae1bfb922a3e45b6c32dd7fb5891b863808788",

  // raw, base64 encoded transaction data
  "transaction": "AQAAAAAAAADBM1ca/FyURfizmSukoUQ2S0GwXMit1iNSeYgrnhXOPAAAAAAAAAAAAQAAAAAAAABlZDI1NTE5AAAAAAAAAAAAIAAAAAAAAACdfzoaJ1MBY7L0fwm7O+BoQlFkkbcab5YtULa6B9aecgEAAAAAAAAAAQAAAAAAAAAMAAAAAAAAAAM7Ljyf0IA86AAAAAAAAAAAAAAAAAAAAAAAAAAAAAAAAAAAAAAAAAAAAAAAAAAAAAAAAAAAAAAAAAAAAAAAAAAAAAAAAAAAAAAAAAAAAAAAAAAAAAEAAAAAAAAACgAAAAAAAACe0ZTbGbI4wAAAAAAAAAAAAAABAAAAAAAAAMEzVxr8XJRF+LOZK6ShRDZLQbBcyK3WI1J5iCueFc48AAAAAAAAAAAAAAAAAAAAAAEAAAAAAAAAAAAAAAAAAAAAAAAAAAAAAAAAAAAAAAAAAAAAAAAAAAAAAAAAAAAAAAAAAAAAAAAAAAAAAAAAAAAAAAAAAAAAAAAAAAAAAAAAAEAAAAAAAAAA+z4P1wc98IqKxykTSJxiVT+BVbWezIBnIBO1gRRlLq2x/A+jIc6G7/BA5YNJRbdnqPHrzsZvkCv4TKYd/XzwBA==",
  "parents": "AQAAAAAAAAABAAAAAAAAAJYYmFUdXXfLQ2p6EpF+tcqM9M4Pw5SLSFHdYwjMDFCjAAAAAAAAAAABAAAAAAAAAGVkMjU1MTkAAAAAAAAAAAAgAAAAAAAAAAHONvdzzjHfHBx6psAN8Z1rEVgqKPZ+K6Bsqp3FbrfjAQAAAAAAAAACAAAAAAAAAAwAAAAAAAAAAzvNDjSrme8gwAAA4w8ODnW8DxbOV/JribivvTtjJ4iHVOug0SXJc31BdSINAAAAAAAAAAPGHY4699vggx5AAAC2qBhm5vwPaBsmwAVPho/1Pd8ecce/+BGv4UimnEPzPQAAAAAAAAAAAAAAAAAAAAAAAAAAAAAAAAAAAAAAAAAAAAAAAAAAAAAAAAAAAAAAAAAAAAAAAAAAAQAAAAAAAACWGJhVHV13y0NqehKRfrXKjPTOD8OUi0hR3WMIzAxQowAAAAAAAAAAAAAAAAAAAAABAAAAAAAAAAAAAAAAAAAAAAAAAAAAAAAAAAAAAAAAAAAAAAAAAAAAAAAAAAAAAAAAAAAAAAAAAAAAAAAAAAAAAAAAAAAAAAAAAAAAAAAAAABAAAAAAAAAABnt64wN1qxym/CfiMgOx5fg/imVIEhY+4IiiM7gwvSx8qtqKniOx50ekrGv8B+gTKDXpmm2iJibWTI9QLZHWAY=",
}
```
**id** | string  
id of the transaction.  

**transaction** | string  
raw, base64 encoded transaction data  

## /tpool/raw [POST]
> curl example  

```go
curl -A "Sia-Agent" --data "<raw-encoded-tset>" "localhost:9980/tpool/raw"
```

submits a raw transaction to the transaction pool, broadcasting it to the
transaction pool's peers.  

### Query String Parameters
### REQUIRED
**parents** | string  
JSON- or base64-encoded transaction parents

**transaction** | string  
JSON- or base64-encoded transaction

### Response

standard success or error response. See [standard
responses](#standard-responses).

## /tpool/transactions [GET]
> curl example  

```go
curl -A "Sia-Agent" "localhost:9980/tpool/transactions"
```

returns the transactions of the transaction pool.

### JSON Response
> JSON Response Example
 
```go
{
  "transactions": [     
    {
      "siacoininputs":  [ // []SiacoinInput
        {
          "parentid": "b44db5d70f50b5c81b81d049fbdf9af27b4468f877d26c23a04c1093a7c4b541",
          "unlockconditions": {
            "publickeys": [
               {
                "algorithm": "ed25519",
                "key": "EKjiRsUyMOLER+8u3uXxemOEKMxRc2TxCh0QkcSCVHY="
               }
              ],
            "signaturesrequired": 1,
            "timelock": 0
          }
        },
      ]      
      "siacoinoutputs": []        // []SiacoinOutput        
      "filecontracts":  []        // []FileContract
      "filecontractrevisions": [] // []FileContractRevision 
      "storageproofs":  []        // []StorageProof         
      "siafundinputs":  []        // []SiafundInput
      "siafundoutputs": []        // []SiafundOutput      
      "minerfees": [              // []Currency   
        "61440000000000000000000"
      ],          
      "arbitrarydata": [          // [][]byte
        "RkNJZGVudGlmaWVyAAAAACYzhrmGh2OL2Y9eBn5UYIFxCi4HKFvtR43pEgaBpkDqEa3LrQlWGyk+a0tBXi4nkIIaISIfTJMZs3sBgi0PFl4NyGOgqYppVQGaYnPuaRZKONJWE2jYZUu/iY3xLvpYIciu5JVlRIStwfGepaPWW4jLe4tf3AabKINgFk6p52m6"
      ],
      "transactionsignatures": [ // []TransactionSignature
                    {
                        "coveredfields": {
                            "arbitrarydata": [],
                            "filecontractrevisions": [],
                            "filecontracts": [],
                            "minerfees": [],
                            "siacoininputs": [],
                            "siacoinoutputs": [],
                            "siafundinputs": [],
                            "siafundoutputs": [],
                            "storageproofs": [],
                            "transactionsignatures": [],
                            "wholetransaction": true
                        },
                        "parentid": "b44db5d70f50b5c81b81d049fbdf9af27b4468f877d26c23a04c1093a7c4b541",
                        "publickeyindex": 0,
                        "signature": "QAVQSrcTv2xBHjWiTuuxVgWtUYECEZNbud41u7wgFIGcsKuBnbtT2yaH/GMw00/aMCpZ70qqBpQwQ/akAn/pAA==",
                        "timelock": 0
                    },
    }
  ]
}
```
See [/wallet/transaction/:id](#wallettransactionid-get) for description of
transaction fields.

# Wallet

## /wallet [GET]
> curl example  

```go
curl -A "Sia-Agent" "localhost:9980/wallet"
```

Returns basic information about the wallet, such as whether the wallet is locked
or unlocked.

### JSON Response
> JSON Response Example

```go
{
  "encrypted":  true,   // boolean
  "unlocked":   true,   // boolean
  "rescanning": false,  // boolean

  "confirmedsiacoinbalance":     "123456", // hastings, big int
  "unconfirmedoutgoingsiacoins": "0",      // hastings, big int
  "unconfirmedincomingsiacoins": "789",    // hastings, big int

  "siafundbalance":      "1",    // siafunds, big int
  "siacoinclaimbalance": "9001", // hastings, big int

  "dustthreshold": "1234", // hastings / byte, big int
}
```
**encrypted** | boolean  
Indicates whether the wallet has been encrypted or not. If the wallet has not
been encrypted, then no data has been generated at all, and the first time the
wallet is unlocked, the password given will be used as the password for
encrypting all of the data. 'encrypted' will only be set to false if the wallet
has never been unlocked before (the unlocked wallet is still encryped - but the
encryption key is in memory).  

**unlocked** | boolean  
Indicates whether the wallet is currently locked or unlocked. Some calls become
unavailable when the wallet is locked.  

**rescanning** | boolean  
Indicates whether the wallet is currently rescanning the blockchain. This will
be true for the duration of calls to /unlock, /seeds, /init/seed, and
/sweep/seed.  

**confirmedsiacoinbalance** | hastings, big int  
Number of siacoins, in hastings, available to the wallet as of the most recent
block in the blockchain.  

**unconfirmedoutgoingsiacoins** | hastings, big int  
Number of siacoins, in hastings, that are leaving the wallet according to the
set of unconfirmed transactions. Often this number appears inflated, because
outputs are frequently larger than the number of coins being sent, and there is
a refund. These coins are counted as outgoing, and the refund is counted as
incoming. The difference in balance can be calculated using
'unconfirmedincomingsiacoins' - 'unconfirmedoutgoingsiacoins'  

**unconfirmedincomingsiacoins** | hastings, big int  
Number of siacoins, in hastings, are entering the wallet according to the set of
unconfirmed transactions. This number is often inflated by outgoing siacoins,
because outputs are frequently larger than the amount being sent. The refund
will be included in the unconfirmed incoming siacoins balance.  

**siafundbalance** | big int  
Number of siafunds available to the wallet as of the most recent block in the
blockchain.  

**siacoinclaimbalance** | hastings, big int  
Number of siacoins, in hastings, that can be claimed from the siafunds as of the
most recent block. Because the claim balance increases every time a file
contract is created, it is possible that the balance will increase before any
claim transaction is confirmed.  

**dustthreshold** | hastings / byte, big int  
Number of siacoins, in hastings per byte, below which a transaction output
cannot be used because the wallet considers it a dust output.  

## /wallet/033x [POST]
> curl example  

```go
curl -A "Sia-Agent" -u "":<apipassword> --data "source=/home/legacy-wallet&encryptionpassword=mypassword" "localhost:9980/wallet/033x"
```

Loads a v0.3.3.x wallet into the current wallet, harvesting all of the secret
keys. All spendable addresses in the loaded wallet will become spendable from
the current wallet.

### Query String Parameters
### REQUIRED
**source**  
Path on disk to the v0.3.3.x wallet to be loaded.  

**encryptionpassword**  
Encryption key of the wallet.  

### Response

standard success or error response. See [standard
responses](#standard-responses).

## /wallet/address [GET]
> curl example  

```go
curl -A "Sia-Agent" -u "":<apipassword> "localhost:9980/wallet/address"
```

Gets a new address from the wallet generated by the primary seed. An error will
be returned if the wallet is locked.

### JSON Response
> JSON Response Example
 
```go
{
  "address": "1234567890abcdef0123456789abcdef0123456789abcdef0123456789abcdef0123456789ab"
}
```
**address** | hash  
Wallet address that can receive siacoins or siafunds. Addresses are 76 character
long hex strings.  

## /wallet/addresses [GET]
> curl example  

```go
curl -A "Sia-Agent" "localhost:9980/wallet/addresses"
```

Fetches the list of addresses from the wallet. If the wallet has not been
created or unlocked, no addresses will be returned. After the wallet is
unlocked, this call will continue to return its addresses even after the wallet
is locked again.

### JSON Response
> JSON Response Example
 
```go
{
  "addresses": [ // []hash
    "1234567890abcdef0123456789abcdef0123456789abcdef0123456789abcdef0123456789ab",
    "aaaaaaaaaaaaaaaaaaaaaaaaaaaaaaaaaaaaaaaaaaaaaaaaaaaaaaaaaaaaaaaaaaaaaaaaaaaa",
    "bbbbbbbbbbbbbbbbbbbbbbbbbbbbbbbbbbbbbbbbbbbbbbbbbbbbbbbbbbbbbbbbbbbbbbbbbbbb"
  ]
}
```
**addresses** | hashes  
Array of wallet addresses owned by the wallet.  

## /wallet/seedaddrs [GET]
> curl example  

```go
curl -A "Sia-Agent" "localhost:9980/wallet/seedaddrs"
```

Fetches addresses generated by the wallet in reverse order. The last address
generated by the wallet will be the first returned. This also means that
addresses which weren't generated using the wallet's seed can't be retrieved
with this endpoint.

### Query String Parameters
### OPTIONAL
**count**  
Number of addresses that should be returned. If count is not specified or if
count is bigger than the number of addresses generated by the wallet, all
addresses will be returned.

### JSON Response
> JSON Response Example

```go
{
  "addresses": [ // []hash
    "1234567890abcdef0123456789abcdef0123456789abcdef0123456789abcdef0123456789ab",
    "aaaaaaaaaaaaaaaaaaaaaaaaaaaaaaaaaaaaaaaaaaaaaaaaaaaaaaaaaaaaaaaaaaaaaaaaaaaa",
    "bbbbbbbbbbbbbbbbbbbbbbbbbbbbbbbbbbbbbbbbbbbbbbbbbbbbbbbbbbbbbbbbbbbbbbbbbbbb"
  ]
}
```
**addresses** | hashes  
Array of wallet addresses previously generated by the wallet.

## /wallet/backup [GET]
> curl example  

```go
curl -A "Sia-Agent" -u "":<apipassword> "localhost:9980/wallet/backup?destination=/home/wallet-settings.backup"
```

Creates a backup of the wallet settings file. Though this can easily be done
manually, the settings file is often in an unknown or difficult to find
location. The /wallet/backup call can spare users the trouble of needing to find
their wallet file.

### Query String Parameters
### REQUIRED
**destination**  
Path to the location on disk where the backup file will be saved.  

### Response

standard success or error response. See [standard
responses](#standard-responses).

## /wallet/changepassword [POST]
> curl example  

```go
curl -A "Sia-Agent" -u "":<apipassword> -X POST "localhost:9980/wallet/changepassword?encryptionpassword=<currentpassword>&newpassword=<newpassword>"
```

Changes the wallet's encryption key.  

### Query String Parameters
### REQUIRED
**encryptionpassword** | string  
encryptionpassword is the wallet's current encryption password or primary seed.


**newpassword** | string  
newpassword is the new password for the wallet.  

### Response

standard success or error response. See [standard
responses](#standard-responses).

## /wallet/init [POST]
> curl example  

```go
curl -A "Sia-Agent" -u "":<apipassword> --data "encryptionpassword=<password>&force=false" "localhost:9980/wallet/init"
```

Initializes the wallet. After the wallet has been initialized once, it does not
need to be initialized again, and future calls to /wallet/init will return an
error. The encryption password is provided by the api call. If the password is
blank, then the password will be set to the same as the seed.

### Query String Parameters
### OPTIONAL WALLET PARAMETERS
**encryptionpassword** | string  
Password that will be used to encrypt the wallet. All subsequent calls should
use this password. If left blank, the seed that gets returned will also be the
encryption password.  

**dictionary** | string  
Name of the dictionary that should be used when encoding the seed. 'english' is
the most common choice when picking a dictionary.  

**force** | boolean  
When set to true /wallet/init will Reset the wallet if one exists instead of
returning an error. This allows API callers to reinitialize a new wallet.

### JSON Response
> JSON Response Example
 
```go
{
  "primaryseed": "hello world hello world hello world hello world hello world hello world hello world hello world hello world hello world hello world hello world hello world hello world hello"
}
```
**primaryseed**  
Wallet seed used to generate addresses that the wallet is able to spend.  

## /wallet/init/seed [POST]
> curl example  

```go
curl -A "Sia-Agent" -u "":<apipassword> --data "seed=<seed>&encryptionpassword=<password>&force=false" "localhost:9980/wallet/init/seed"
```

Initializes the wallet using a preexisting seed. After the wallet has been
initialized once, it does not need to be initialized again, and future calls to
/wallet/init/seed will return an error. The encryption password is provided by
the api call. If the password is blank, then the password will be set to the
same as the seed. Note that loading a preexisting seed requires scanning the
blockchain to determine how many keys have been generated from the seed. For
this reason, /wallet/init/seed can only be called if the blockchain is synced.

### Query String Parameters
### REQUIRED WALLET PARAMETERS
**seed** | string  
Dictionary-encoded phrase that corresponds to the seed being used to initialize
the wallet.  

### OPTIONAL
[Optional Wallet Parameters](#optional-wallet-parameters)

### Response

standard success or error response. See [standard
responses](#standard-responses).

## /wallet/seed [POST]
> curl example  

```go
curl -A "Sia-Agent" -u "":<apipassword> --data "seed=<seed>" "localhost:9980/wallet/seed"
```

Gives the wallet a seed to track when looking for incoming transactions. The
wallet will be able to spend outputs related to addresses created by the seed.
The seed is added as an auxiliary seed, and does not replace the primary seed.
Only the primary seed will be used for generating new addresses.

### Query String Parameters
### REQUIRED
[Required Wallet Parameters](#required-wallet-parameters)

### OPTIONAL | string
[Optional Wallet Parameters](#optional-wallet-parameters)

### Response

standard success or error response. See [standard
responses](#standard-responses).

## /wallet/seeds [GET]
> curl example  

```go
curl -A "Sia-Agent" -u "":<apipassword> "localhost:9980/wallet/seeds"
```

Returns the list of seeds in use by the wallet. The primary seed is the only
seed that gets used to generate new addresses. This call is unavailable when the
wallet is locked.

### Query String Parameters
### REQUIRED
**dictionary** | string  
Name of the dictionary that should be used when encoding the seed. 'english' is
the most common choice when picking a dictionary.  

### JSON Response
> JSON Response Example

```go
{
  "primaryseed":        "hello world hello world hello world hello world hello world hello world hello world hello world hello world hello world hello world hello world hello world hello world hello",
  "addressesremaining": 2500,
  "allseeds":           [
    "hello world hello world hello world hello world hello world hello world hello world hello world hello world hello world hello world hello world hello world hello world hello",
    "foo bar foo bar foo bar foo bar foo bar foo bar foo bar foo bar foo bar foo bar foo bar foo bar foo bar foo bar foo",
  ]
}
```
**primaryseed**  
Seed that is actively being used to generate new addresses for the wallet.  

**addressesremaining**  
Number of addresses that remain in the primary seed until exhaustion has been
reached. Once exhaustion has been reached, new addresses will continue to be
generated but they will be more difficult to recover in the event of a lost
wallet file or encryption password.  

**allseeds**  
Array of all seeds that the wallet references when scanning the blockchain for
outputs. The wallet is able to spend any output generated by any of the seeds,
however only the primary seed is being used to generate new addresses.  

## /wallet/siacoins [POST]
> curl example  

```go
curl -A "Sia-Agent" -u "":<apipassword> --data "amount=1000&destination=c134a8372bd250688b36867e6522a37bdc391a344ede72c2a79206ca1c34c84399d9ebf17773" "localhost:9980/wallet/siacoins"
```

Sends siacoins to an address or set of addresses. The outputs are arbitrarily
selected from addresses in the wallet. If 'outputs' is supplied, 'amount',
'destination' and 'feeIncluded' must be empty.

### Query String Parameters
### REQUIRED
Amount and Destination or Outputs are required

**amount** | hastings  
Number of hastings being sent. A hasting is the smallest unit in Sia. There are
10^24 hastings in a siacoin.

**destination** | address  
Address that is receiving the coins.  

**OR**

**outputs**  
JSON array of outputs. The structure of each output is: {"unlockhash":
"<destination>", "value": "<amount>"}

### OPTIONAL
**feeIncluded** | boolean  
Take the transaction fee out of the balance being submitted instead of the fee being additional.

### JSON Response
> JSON Response Example

```go
{
  "transactions": [     
    {
      "siacoininputs":  [ // []SiacoinInput
        {
          "parentid": "b44db5d70f50b5c81b81d049fbdf9af27b4468f877d26c23a04c1093a7c4b541",
          "unlockconditions": {
            "publickeys": [
               {
                "algorithm": "ed25519",
                "key": "EKjiRsUyMOLER+8u3uXxemOEKMxRc2TxCh0QkcSCVHY="
               }
              ],
            "signaturesrequired": 1,
            "timelock": 0
          }
        },
      ]      
      "siacoinoutputs": []        // []SiacoinOutput        
      "filecontracts":  []        // []FileContract
      "filecontractrevisions": [] // []FileContractRevision 
      "storageproofs":  []        // []StorageProof         
      "siafundinputs":  []        // []SiafundInput
      "siafundoutputs": []        // []SiafundOutput      
      "minerfees": [              // []Currency   
        "61440000000000000000000"
      ],          
      "arbitrarydata": [          // [][]byte
        "RkNJZGVudGlmaWVyAAAAACYzhrmGh2OL2Y9eBn5UYIFxCi4HKFvtR43pEgaBpkDqEa3LrQlWGyk+a0tBXi4nkIIaISIfTJMZs3sBgi0PFl4NyGOgqYppVQGaYnPuaRZKONJWE2jYZUu/iY3xLvpYIciu5JVlRIStwfGepaPWW4jLe4tf3AabKINgFk6p52m6"
      ],
      "transactionsignatures": [ // []TransactionSignature
                    {
                        "coveredfields": {
                            "arbitrarydata": [],
                            "filecontractrevisions": [],
                            "filecontracts": [],
                            "minerfees": [],
                            "siacoininputs": [],
                            "siacoinoutputs": [],
                            "siafundinputs": [],
                            "siafundoutputs": [],
                            "storageproofs": [],
                            "transactionsignatures": [],
                            "wholetransaction": true
                        },
                        "parentid": "b44db5d70f50b5c81b81d049fbdf9af27b4468f877d26c23a04c1093a7c4b541",
                        "publickeyindex": 0,
                        "signature": "QAVQSrcTv2xBHjWiTuuxVgWtUYECEZNbud41u7wgFIGcsKuBnbtT2yaH/GMw00/aMCpZ70qqBpQwQ/akAn/pAA==",
                        "timelock": 0
                    },
    }
  ]
  "transactionids": [
    "1234567890abcdef0123456789abcdef0123456789abcdef0123456789abcdef",
    "aaaaaaaaaaaaaaaaaaaaaaaaaaaaaaaaaaaaaaaaaaaaaaaaaaaaaaaaaaaaaaaa",
    "bbbbbbbbbbbbbbbbbbbbbbbbbbbbbbbbbbbbbbbbbbbbbbbbbbbbbbbbbbbbbbbb"
  ]
}
```
**transactions** Array of transactions that were created when sending the coins.
The last transaction contains the output headed to the 'destination'.
Transaction IDs are 64 character long hex strings.

**transactionids**  
Array of IDs of the transactions that were created when sending the coins.

## /wallet/siafunds [POST]
> curl example  

```go
curl -A "Sia-Agent" -u "":<apipassword> --data "amount=10&destination=c134a8372bd250688b36867e6522a37bdc391a344ede72c2a79206ca1c34c84399d9ebf17773" "localhost:9980/wallet/siafunds"
```

Sends siafunds to an address. The outputs are arbitrarily selected from
addresses in the wallet. Any siacoins available in the siafunds being sent (as
well as the siacoins available in any siafunds that end up in a refund address)
will become available to the wallet as siacoins after 144 confirmations. To
access all of the siacoins in the siacoin claim balance, send all of the
siafunds to an address in your control (this will give you all the siacoins,
while still letting you control the siafunds).

### Query String Parameters
### REQUIRED
**amount** | siafunds  
Number of siafunds being sent.  

**destination** | address  
Address that is receiving the funds.  

### JSON Response
> JSON Response Example
 
```go
{
  "transactions": [     
    {
      "siacoininputs":  [ // []SiacoinInput
        {
          "parentid": "b44db5d70f50b5c81b81d049fbdf9af27b4468f877d26c23a04c1093a7c4b541",
          "unlockconditions": {
            "publickeys": [
               {
                "algorithm": "ed25519",
                "key": "EKjiRsUyMOLER+8u3uXxemOEKMxRc2TxCh0QkcSCVHY="
               }
              ],
            "signaturesrequired": 1,
            "timelock": 0
          }
        },
      ]      
      "siacoinoutputs": []        // []SiacoinOutput        
      "filecontracts":  []        // []FileContract
      "filecontractrevisions": [] // []FileContractRevision 
      "storageproofs":  []        // []StorageProof         
      "siafundinputs":  []        // []SiafundInput
      "siafundoutputs": []        // []SiafundOutput      
      "minerfees": [              // []Currency   
        "61440000000000000000000"
      ],          
      "arbitrarydata": [          // [][]byte
        "RkNJZGVudGlmaWVyAAAAACYzhrmGh2OL2Y9eBn5UYIFxCi4HKFvtR43pEgaBpkDqEa3LrQlWGyk+a0tBXi4nkIIaISIfTJMZs3sBgi0PFl4NyGOgqYppVQGaYnPuaRZKONJWE2jYZUu/iY3xLvpYIciu5JVlRIStwfGepaPWW4jLe4tf3AabKINgFk6p52m6"
      ],
      "transactionsignatures": [ // []TransactionSignature
                    {
                        "coveredfields": {
                            "arbitrarydata": [],
                            "filecontractrevisions": [],
                            "filecontracts": [],
                            "minerfees": [],
                            "siacoininputs": [],
                            "siacoinoutputs": [],
                            "siafundinputs": [],
                            "siafundoutputs": [],
                            "storageproofs": [],
                            "transactionsignatures": [],
                            "wholetransaction": true
                        },
                        "parentid": "b44db5d70f50b5c81b81d049fbdf9af27b4468f877d26c23a04c1093a7c4b541",
                        "publickeyindex": 0,
                        "signature": "QAVQSrcTv2xBHjWiTuuxVgWtUYECEZNbud41u7wgFIGcsKuBnbtT2yaH/GMw00/aMCpZ70qqBpQwQ/akAn/pAA==",
                        "timelock": 0
                    },
    }
  ]
  "transactionids": [
    "1234567890abcdef0123456789abcdef0123456789abcdef0123456789abcdef",
    "aaaaaaaaaaaaaaaaaaaaaaaaaaaaaaaaaaaaaaaaaaaaaaaaaaaaaaaaaaaaaaaa",
    "bbbbbbbbbbbbbbbbbbbbbbbbbbbbbbbbbbbbbbbbbbbbbbbbbbbbbbbbbbbbbbbb"
  ]
}
```
**transactionids**  
Array of transactions that were created when sending the funds. The last
transaction contains the output headed to the 'destination'. Transaction IDs are
64 character long hex strings.  

**transactionids**  
Array of IDs of the transactions that were created when sending the coins.

## /wallet/siagkey [POST]
> curl example  

```go
curl -A "Sia-Agent" -u "":<apipassword> --data "encryptionpassword=<password>&keyfiles=/file1,/home/file2" "localhost:9980/wallet/siagkey"
```

Loads a key into the wallet that was generated by siag. Most siafunds are
currently in addresses created by siag.

### Query String Parameters
### REQUIRED
**encryptionpassword**  
Key that is used to encrypt the siag key when it is imported to the wallet.  

**keyfiles**  
List of filepaths that point to the keyfiles that make up the siag key. There
should be at least one keyfile per required signature. The filenames need to be
comma separated (no spaces), which means filepaths that contain a comma are not
allowed.  

### Response

standard success or error response. See [standard
responses](#standard-responses).

## /wallet/sign [POST]
> curl example  

```go
curl -A "Sia-Agent" -u "":<apipassword> --data "<requestbody>" "localhost:9980/wallet/sign"
```

Signs a transaction. The wallet will attempt to sign each input specified. The
transaction's TransactionSignatures should be complete except for the Signature
field. If `tosign` is provided, the wallet will attempt to fill in signatures
for each TransactionSignature specified. If `tosign` is not provided, the wallet
will add signatures for every TransactionSignature that it has keys for.

### Request Body
> Request Body Example

```go
{
  // Unsigned transaction
  "transaction": {
    "siacoininputs": [
      {
        "parentid": "af1a88781c362573943cda006690576b150537c1ae142a364dbfc7f04ab99584",
        "unlockconditions": {
          "timelock": 0,
          "publickeys": [ "ed25519:8b845bf4871bcdf4ff80478939e508f43a2d4b2f68e94e8b2e3d1ea9b5f33ef1" ],
          "signaturesrequired": 1
        }
      }
    ],
    "siacoinoutputs": [
      {
        "value": "5000000000000000000000000",
        "unlockhash": "17d25299caeccaa7d1598751f239dd47570d148bb08658e596112d917dfa6bc8400b44f239bb"
      },
      {
        "value": "299990000000000000000000000000",
        "unlockhash": "b4bf662170622944a7c838c7e75665a9a4cf76c4cebd97d0e5dcecaefad1c8df312f90070966"
      }
    ],
    "minerfees": [ "1000000000000000000000000" ],
    "transactionsignatures": [
      {
        "parentid": "af1a88781c362573943cda006690576b150537c1ae142a364dbfc7f04ab99584",
        "publickeyindex": 0,
        "coveredfields": {"wholetransaction": true}
      }
    ]
  },

  // Optional IDs to sign; each should correspond to a parentid in the transactionsignatures.
  "tosign": [
    "af1a88781c362573943cda006690576b150537c1ae142a364dbfc7f04ab99584"
  ]
}
```

### JSON Response
> JSON Response Example
 
```go
{
  // signed transaction
  "transaction": {
    "siacoininputs": [
      {
        "parentid": "af1a88781c362573943cda006690576b150537c1ae142a364dbfc7f04ab99584",
        "unlockconditions": {
          "timelock": 0,
          "publickeys": [ "ed25519:8b845bf4871bcdf4ff80478939e508f43a2d4b2f68e94e8b2e3d1ea9b5f33ef1" ],
          "signaturesrequired": 1
        }
      }
    ],
    "siacoinoutputs": [
      {
        "value": "5000000000000000000000000",
        "unlockhash": "17d25299caeccaa7d1598751f239dd47570d148bb08658e596112d917dfa6bc8400b44f239bb"
      },
      {
        "value": "299990000000000000000000000000",
        "unlockhash": "b4bf662170622944a7c838c7e75665a9a4cf76c4cebd97d0e5dcecaefad1c8df312f90070966"
      }
    ],
    "minerfees": [ "1000000000000000000000000" ],
    "transactionsignatures": [
      {
        "parentid": "af1a88781c362573943cda006690576b150537c1ae142a364dbfc7f04ab99584",
        "publickeyindex": 0,
        "coveredfields": {"wholetransaction": true},
        "signature": "CVkGjy4The6h+UU+O8rlZd/O3Gb1xRJdyQ2vzBFEb/5KveDKDrrieCiFoNtUaknXEQbdxlrDqMujc+x3aZbKCQ=="
      }
    ]
  }
}
```

## /wallet/sweep/seed [POST]
> curl example  

```go
curl -A "Sia-Agent" -u "":<apipassword> --data "seed=<seed>" "localhost:9980/wallet/sweep/seed"
```

Scans the blockchain for outputs belonging to a seed and send them to an address
owned by the wallet.

### Query String Parameters
### REQUIRED
**seed** | string  
Dictionary-encoded phrase that corresponds to the seed being added to the
wallet.  

### OPTIONAL
**dictionary** | string  
Name of the dictionary that should be used when decoding the seed. 'english' is
the most common choice when picking a dictionary.  

### JSON Response
> JSON  Response Example

```go
{
"coins": "123456", // hastings, big int
"funds": "1",      // siafunds, big int
}
```
**coins** | hastings, big int  
Number of siacoins, in hastings, transferred to the wallet as a result of the
sweep.  

**funds** | siafunds, big int  
Number of siafunds transferred to the wallet as a result of the sweep.  

## /wallet/lock [POST]
> curl example  

```go
curl -A "Sia-Agent" -u "":<apipassword> -X POST "localhost:9980/wallet/lock"
```

Locks the wallet, wiping all secret keys. After being locked, the keys are
encrypted. Queries for the seed, to send siafunds, and related queries become
unavailable. Queries concerning transaction history and balance are still
available.

### Response

standard success or error response. See [standard
responses](#standard-responses).

## /wallet/transaction/:*id* [GET]
> curl example  

```go
curl -A "Sia-Agent" "localhost:9980/wallet/transaction/22e8d5428abc184302697929f332fa0377ace60d405c39dd23c0327dc694fae7"
```

Gets the transaction associated with a specific transaction id.

### Path Parameters
### REQUIRED
**id** | hash  
ID of the transaction being requested.  

### JSON Response
> JSON Response Example

```go
{
  "transaction": {
    "transaction": {
      // See types.Transaction in https://gitlab.com/NebulousLabs/Sia/blob/master/types/transactions.go
    },
    "transactionid":         "1234567890abcdef0123456789abcdef0123456789abcdef0123456789abcdef",
    "confirmationheight":    50000,
    "confirmationtimestamp": 1257894000,
    "inputs": [
      {
        "parentid":       "1234567890abcdef0123456789abcdef0123456789abcdef0123456789abcdef",
        "fundtype":       "siacoin input",
        "walletaddress":  false,
        "relatedaddress": "1234567890abcdef0123456789abcdef0123456789abcdef0123456789abcdef0123456789ab",
        "value":          "1234", // hastings or siafunds, depending on fundtype, big int
      }
    ],
    "outputs": [
      {
        "id":             "1234567890abcdef0123456789abcdef0123456789abcdef0123456789abcdef",
        "fundtype":       "siacoin output",
        "maturityheight": 50000,
        "walletaddress":  false,
        "relatedaddress": "aaaaaaaaaaaaaaaaaaaaaaaaaaaaaaaaaaaaaaaaaaaaaaaaaaaaaaaaaaaaaaaaaaaaaaaaaaaa",
        "value":          "1234", // hastings or siafunds, depending on fundtype, big int
      }
    ]
  }
}
```
**transaction**  
Raw transaction. The rest of the fields in the response are determined from this
raw transaction. It is left undocumented here as the processed transaction (the
<<<<<<< HEAD
rest of the fields in this object) are usually what is desired.  
=======
rest of the fields in this object) are usually what is desired.
>>>>>>> e5aa1018

See types.Transaction in
https://gitlab.com/NebulousLabs/Sia/blob/master/types/transactions.go  

**transactionid**  
ID of the transaction from which the wallet transaction was derived.  

**confirmationheight**  
Block height at which the transaction was confirmed. If the transaction is
unconfirmed the height will be the max value of an unsigned 64-bit integer.  

**confirmationtimestamp**  
Time, in unix time, at which a transaction was confirmed. If the transaction is
unconfirmed the timestamp will be the max value of an unsigned 64-bit integer.  

**inputs**  
Array of processed inputs detailing the inputs to the transaction.  

**parentid**  
The id of the output being spent.  

**fundtype**  
Type of fund represented by the input. Possible values are 'siacoin input' and
'siafund input'.  

**walletaddress** | boolean  
true if the address is owned by the wallet.  

**relatedaddress**  
Address that is affected. For inputs (outgoing money), the related address is
usually not important because the wallet arbitrarily selects which addresses
will fund a transaction.  

**value** | hastings or siafunds, depending on fundtype, big int  
Amount of funds that have been moved in the input.  

**outputs**  
Array of processed outputs detailing the outputs of the transaction. Outputs
related to file contracts are excluded.  

**id**  
The id of the output that was created.  

**fundtype**  
Type of fund is represented by the output. Possible values are 'siacoin output',
'siafund output', 'claim output', and 'miner payout'. Siacoin outputs and claim
outputs both relate to siacoins.  

Siafund outputs relate to siafunds.  

Miner payouts point to siacoins that have been spent on a miner payout. Because
the destination of the miner payout is determined by the block and not the
transaction, the data 'maturityheight', 'walletaddress', and 'relatedaddress'
areleft blank.  

**maturityheight**  
Block height the output becomes available to be spent. Siacoin outputs and
siafund outputs mature immediately - their maturity height will always be the
confirmation height of the transaction. Claim outputs cannot be spent until they
have had 144 confirmations, thus the maturity height of a claim output will
always be 144 larger than the confirmation height of the transaction.  

**walletaddress** | boolean  
true if the address is owned by the wallet.  

**relatedaddress**  
Address that is affected. For outputs (incoming money), the related address
field can be used to determine who has sent money to the wallet.  

**value** | hastings or siafunds, depending on fundtype, big int  
Amount of funds that have been moved in the output.  

## /wallet/transactions [GET]
> curl example  

```go
curl -A "Sia-Agent" "localhost:9980/wallet/transactions"
```

Returns a list of transactions related to the wallet in chronological order.

### Query String Parameters
### REQUIRED
**startheight** | block height  
Height of the block where transaction history should begin.

**endheight** | block height  
Height of of the block where the transaction history should end. If 'endheight'
is greater than the current height, or if it is '-1', all transactions up to and
including the most recent block will be provided.

### JSON Response
> JSON Response Example

```go
{
  "confirmedtransactions": [
    {
      // See the documentation for '/wallet/transaction/:id' for more information.
    }
  ],
  "unconfirmedtransactions": [
    {
      // See the documentation for '/wallet/transaction/:id' for more information.
    }
  ]
}
```
**confirmedtransactions**  
All of the confirmed transactions appearing between height 'startheight' and
height 'endheight' (inclusive).  

See the documentation for '/wallet/transaction/:id' for more information.  

**unconfirmedtransactions**  
All of the unconfirmed transactions.  

See the documentation for '/wallet/transaction/:id' for more information.  

## /wallet/transactions/:addr [GET]
> curl example  

```go
curl -A "Sia-Agent" "localhost:9980/wallet/transactions/abf1ba4ad65820ce2bd5d63466b8555d0ec9bfe5f5fa920b4fef6ad98f443e2809e5ae619b74"
```

Returns all of the transactions related to a specific address.

### Path Parameters
### REQUIRED
**addr** | hash  
Unlock hash (i.e. wallet address) whose transactions are being requested.  

### JSON Response
> JSON Response Example

```go
{
  "transactions": [
    {
      // See the documentation for '/wallet/transaction/:id' for more information.
    }
  ]
}
```
**transactions**  
Array of processed transactions that relate to the supplied address.  

See the documentation for '/wallet/transaction/:id' for more information.  

## /wallet/unlock [POST]
> curl example  

```go
curl -A "Sia-Agent" -u "":<apipassword> --data "encryptionpassword=<password>" "localhost:9980/wallet/unlock"
```

Unlocks the wallet. The wallet is capable of knowing whether the correct
password was provided.

### Query String Parameters
### REQUIRED
**encryptionpassword** | string  
Password that gets used to decrypt the file. Most frequently, the encryption
password is the same as the primary wallet seed.  

### Response

standard success or error response. See [standard
responses](#standard-responses).

## /wallet/unlockconditions/:addr [GET]
> curl example  

```go
curl -A "Sia-Agent" -u "":<apipassword> "localhost:9980/wallet/unlockconditions/2d6c6d705c80f17448d458e47c3fb1a02a24e018a82d702cda35262085a3167d98cc7a2ba339"
```

Returns the unlock conditions of :addr, if they are known to the wallet.

### Path Parameters
### REQUIRED
**addr** | hash  
Unlock hash (i.e. wallet address) whose transactions are being requested.  

### JSON Response
> JSON Response Example

```go
{
  "unlockconditions": {
    "timelock": 0,
    "publickeys": [{
      "algorithm": "ed25519",
      "key": "/XUGj8PxMDkqdae6Js6ubcERxfxnXN7XPjZyANBZH1I="
    }],
    "signaturesrequired": 1
  }
}
```
**timelock**  
The minimum blockheight required.  

**signaturesrequired**  
The number of signatures required.  

**publickeys** | SiaPublicKey  
The set of keys whose signatures count towards signaturesrequired.  

## /wallet/unspent [GET]
> curl example  

```go
curl -A "Sia-Agent" -u "":<apipassword> "localhost:9980/wallet/unspent"
```

Returns a list of outputs that the wallet can spend.

### JSON Response
> JSON Response Example

```go
{
  "outputs": [
    {
      "id": "1234567890abcdef0123456789abcdef0123456789abcdef0123456789abcdef",
      "fundtype": "siacoin output",
      "confirmationheight": 50000,
      "unlockhash": "1234567890abcdef0123456789abcdef0123456789abcdef0123456789abcdef0123456789ab",
      "value": "1234", // big int
      "iswatchonly": false
    }
  ]
}
```
**outputs**  
Array of outputs that the wallet can spend.  

**id**  
The id of the output.  

**fundtype**  
Type of output, either 'siacoin output' or 'siafund output'.  

**confirmationheight**  
Height of block in which the output appeared. To calculate the number of
confirmations, subtract this number from the current block height.  

**unlockhash**  
Hash of the output's unlock conditions, commonly known as the "address".  

**value** | big int  
Amount of funds in the output; hastings for siacoin outputs, and siafunds for
siafund outputs.  

**iswatchonly** | Boolean  
Whether the output comes from a watched address or from the wallet's seed.  

## /wallet/verify/address/:addr [GET]
> curl example  

```go
curl -A "Sia-Agent" "localhost:9980/wallet/verify/address/75d9a7351022681ba3539d7e0c5699d143ab5a7747604998cace1299ab6c04c5ea2aa2e87aac"
```

Takes the address specified by :addr and returns a JSON response indicating if
the address is valid.

### Path Parameters
### REQUIRED
**addr** | hash  
Unlock hash (i.e. wallet address) whose transactions are being requested.  

### JSON Response
> JSON Response Example

```go
{
  "valid": true
}
```
**valid**  
valid indicates if the address supplied to :addr is a valid UnlockHash.  

## /wallet/verifypassword [GET]
> curl example  

```go
curl -A "Sia-Agent" "localhost:9980/wallet/verifypassword?password=<password>"
```

Takes a password and verifies if it is the password used to encrypt the wallet.

### Path Parameters
#### REQUIRED
**password** | string  
Password being checked.  

### JSON Response
> JSON Response Example

```go
{
  "valid": true,
}
```
**valid** | boolean  
valid indicates if the password supplied is the password used to encrypt the
wallet.  

## /wallet/watch [GET]
> curl example  

```go
curl -A "Sia-Agent" -u "":<apipassword> "localhost:9980/wallet/watch"
```

Returns the set of addresses that the wallet is watching. This set only includes
addresses that were explicitly requested to be watched; addresses that were
generated automatically by the wallet, or by /wallet/address, are not included.

### JSON Response
> JSON Response Example

```go
{
  "addresses": [ // []hash
    "1234567890abcdef0123456789abcdef0123456789abcdef0123456789abcdef",
    "abcdef0123456789abcdef0123456789abcd1234567890ef0123456789abcdef"
  ]
}
```
**addresses** | hashes  
The addresses currently watched by the wallet.  

## /wallet/watch [POST]
> curl example  

```go
curl -A "Sia-Agent" -u "":<apipassword> --data "<requestbody>" "localhost:9980/wallet/watch"
```

Update the set of addresses for the wallet to watch.

### Request Body
> Request Body Example

```go
{
  "addresses": [    // []hash
    "1234567890abcdef0123456789abcdef0123456789abcdef0123456789abcdef",
    "abcdef0123456789abcdef0123456789abcd1234567890ef0123456789abcdef"
  ],
  "remove": false,  // boolean
  "unused": true,   // boolean
```

**addresses** | hashes  
The addresses to add or remove from the current set.

**remove** | boolean  
If true, remove the addresses instead of adding them.

**unused** | boolean  
If true, the wallet will not rescan the blockchain. Only set this flag if the
addresses have never appeared in the blockchain.

### Response

standard success or error response. See [standard responses](#standard-responses).

# Versions<|MERGE_RESOLUTION|>--- conflicted
+++ resolved
@@ -6075,11 +6075,7 @@
 **transaction**  
 Raw transaction. The rest of the fields in the response are determined from this
 raw transaction. It is left undocumented here as the processed transaction (the
-<<<<<<< HEAD
-rest of the fields in this object) are usually what is desired.  
-=======
 rest of the fields in this object) are usually what is desired.
->>>>>>> e5aa1018
 
 See types.Transaction in
 https://gitlab.com/NebulousLabs/Sia/blob/master/types/transactions.go  
