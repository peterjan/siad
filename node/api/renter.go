--- conflicted
+++ resolved
@@ -25,12 +25,6 @@
 	"gitlab.com/NebulousLabs/Sia/modules/renter/proto"
 	"gitlab.com/NebulousLabs/Sia/types"
 )
-
-// DefaultRequestTimeout is the default request timeout for routes that have a
-// timeout query string parameter. If the request can not be resolved within the
-// given amount of time, it times out. This is used for Skynet routes where a
-// request times out if the DownloadByRoot project does not finish in due time.
-const DefaultRequestTimeout = 30 * time.Second
 
 var (
 	// requiredHosts specifies the minimum number of hosts that must be set in
@@ -1738,567 +1732,6 @@
 	return dp, nil
 }
 
-<<<<<<< HEAD
-// skynetBlacklistHandlerGET handles the API call to get the list of
-// blacklisted skylinks
-func (api *API) skynetBlacklistHandlerGET(w http.ResponseWriter, _ *http.Request, _ httprouter.Params) {
-	// Get the Blacklist
-	blacklist, err := api.renter.Blacklist()
-	if err != nil {
-		WriteError(w, Error{"unable to get the blacklist: " + err.Error()}, http.StatusBadRequest)
-		return
-	}
-
-	WriteJSON(w, SkynetBlacklistGET{
-		Blacklist: blacklist,
-	})
-}
-
-// skynetBlacklistHandlerPOST handles the API call to blacklist certain skylinks
-func (api *API) skynetBlacklistHandlerPOST(w http.ResponseWriter, req *http.Request, _ httprouter.Params) {
-	// Parse parameters
-	var params SkynetBlacklistPOST
-	err := json.NewDecoder(req.Body).Decode(&params)
-	if err != nil {
-		WriteError(w, Error{"invalid parameters: " + err.Error()}, http.StatusBadRequest)
-		return
-	}
-
-	// Check for nil input
-	if len(append(params.Add, params.Remove...)) == 0 {
-		WriteError(w, Error{"no skylinks submitted"}, http.StatusBadRequest)
-		return
-	}
-
-	// Convert to Skylinks
-	addSkylinks := make([]modules.Skylink, len(params.Add))
-	for i, addStr := range params.Add {
-		var skylink modules.Skylink
-		err := skylink.LoadString(addStr)
-		if err != nil {
-			WriteError(w, Error{fmt.Sprintf("error parsing skylink: %v", err)}, http.StatusBadRequest)
-			return
-		}
-		addSkylinks[i] = skylink
-	}
-	removeSkylinks := make([]modules.Skylink, len(params.Remove))
-	for i, removeStr := range params.Remove {
-		var skylink modules.Skylink
-		err := skylink.LoadString(removeStr)
-		if err != nil {
-			WriteError(w, Error{fmt.Sprintf("error parsing skylink: %v", err)}, http.StatusBadRequest)
-			return
-		}
-		removeSkylinks[i] = skylink
-	}
-
-	// Update the Skynet Blacklist
-	err = api.renter.UpdateSkynetBlacklist(addSkylinks, removeSkylinks)
-	if err != nil {
-		WriteError(w, Error{"unable to update the skynet blacklist: " + err.Error()}, http.StatusBadRequest)
-		return
-	}
-
-	WriteSuccess(w)
-}
-
-// skynetSkylinkHandlerGET accepts a skylink as input and will stream the data
-// from the skylink out of the response body as output.
-func (api *API) skynetSkylinkHandlerGET(w http.ResponseWriter, req *http.Request, ps httprouter.Params) {
-	strLink := ps.ByName("skylink")
-	strLink = strings.TrimPrefix(strLink, "/")
-
-	// Parse out optional path to a subfile
-	path := "/" // default to root
-	splits := strings.SplitN(strLink, "?", 2)
-	splits = strings.SplitN(splits[0], "/", 2)
-	if len(splits) > 1 {
-		path = fmt.Sprintf("/%s", splits[1])
-	}
-
-	// Parse skylink
-	var skylink modules.Skylink
-	err := skylink.LoadString(strLink)
-	if err != nil {
-		WriteError(w, Error{fmt.Sprintf("error parsing skylink: %v", err)}, http.StatusBadRequest)
-		return
-	}
-
-	// Parse the query params.
-	queryForm, err := url.ParseQuery(req.URL.RawQuery)
-	if err != nil {
-		WriteError(w, Error{"failed to parse query params"}, http.StatusBadRequest)
-		return
-	}
-
-	// Parse the querystring.
-	var attachment bool
-	attachmentStr := queryForm.Get("attachment")
-	if attachmentStr != "" {
-		attachment, err = strconv.ParseBool(attachmentStr)
-		if err != nil {
-			WriteError(w, Error{"unable to parse 'attachment' parameter: " + err.Error()}, http.StatusBadRequest)
-			return
-		}
-	}
-
-	// Parse the format.
-	format := modules.SkyfileFormat(strings.ToLower(queryForm.Get("format")))
-	if format != modules.SkyfileFormatNotSpecified &&
-		format != modules.SkyfileFormatTar &&
-		format != modules.SkyfileFormatConcat &&
-		format != modules.SkyfileFormatTarGz {
-		WriteError(w, Error{"unable to parse 'format' parameter, allowed values are: 'concat', 'tar' and 'targz'"}, http.StatusBadRequest)
-		return
-	}
-
-	// Parse the timeout.
-	timeout := DefaultRequestTimeout
-	timeoutStr := queryForm.Get("timeout")
-	if timeoutStr != "" {
-		timeoutInt, err := strconv.Atoi(timeoutStr)
-		if err != nil {
-			WriteError(w, Error{"unable to parse 'timeout' parameter: " + err.Error()}, http.StatusBadRequest)
-			return
-		}
-		timeout = time.Duration(timeoutInt) * time.Second
-	}
-
-	// Fetch the skyfile's metadata and a streamer to download the file
-	metadata, streamer, err := api.renter.DownloadSkylink(skylink, timeout)
-	if errors.Contains(err, renter.ErrRootNotFound) {
-		WriteError(w, Error{fmt.Sprintf("failed to fetch skylink: %v", err)}, http.StatusNotFound)
-		return
-	} else if err != nil {
-		WriteError(w, Error{fmt.Sprintf("failed to fetch skylink: %v", err)}, http.StatusInternalServerError)
-		return
-	}
-	defer streamer.Close()
-
-	// If path is different from the root, limit the streamer and return the
-	// appropriate subset of the metadata. This is done by wrapping the streamer
-	// so it only returns the files defined in the subset of the metadata.
-	if path != "/" {
-		var dir bool
-		var offset, size uint64
-		metadata, dir, offset, size = metadata.ForPath(path)
-		if len(metadata.Subfiles) == 0 {
-			WriteError(w, Error{fmt.Sprintf("failed to download contents for path: %v", path)}, http.StatusNotFound)
-			return
-		}
-		if dir && format == modules.SkyfileFormatNotSpecified {
-			WriteError(w, Error{fmt.Sprintf("failed to download contents for path: %v, format must be specified", path)}, http.StatusBadRequest)
-			return
-		}
-		streamer, err = NewLimitStreamer(streamer, offset, size)
-		if err != nil {
-			WriteError(w, Error{fmt.Sprintf("failed to download contents for path: %v, could not create limit streamer", path)}, http.StatusInternalServerError)
-			return
-		}
-	} else {
-		if len(metadata.Subfiles) > 1 && format == "" {
-			WriteError(w, Error{fmt.Sprintf("failed to download directory for path: %v, format must be specified", path)}, http.StatusBadRequest)
-			return
-		}
-	}
-
-	// If requested, serve the content as a tar archive or compressed tar archive.
-	if format == modules.SkyfileFormatTar {
-		w.Header().Set("content-type", "application/x-tar")
-		err = serveTar(w, metadata, streamer)
-		return
-	} else if format == modules.SkyfileFormatTarGz {
-		w.Header().Set("content-type", "application/x-gtar ")
-		gzw := gzip.NewWriter(w)
-		err = serveTar(gzw, metadata, streamer)
-		err = errors.Compose(err, gzw.Close())
-		return
-	}
-	if err != nil {
-		WriteError(w, Error{fmt.Sprintf("failed to serve skyfile as archive: %v", err)}, http.StatusInternalServerError)
-		return
-	}
-
-	// Encode the metadata
-	encMetadata, err := json.Marshal(metadata)
-	if err != nil {
-		WriteError(w, Error{fmt.Sprintf("failed to write skylink metadata: %v", err)}, http.StatusInternalServerError)
-		return
-	}
-
-	// Only set the Content-Type header when the metadata defines one, if we
-	// were to set the header to an empty string, it would prevent the http
-	// library from sniffing the file's content type.
-	if metadata.ContentType() != "" {
-		w.Header().Set("Content-Type", metadata.ContentType())
-	}
-
-	// Set Content-Disposition header, if 'attachment' is true, set the
-	// disposition-type to attachment, otherwise we inline it.
-	var cdh string
-	if attachment {
-		cdh = fmt.Sprintf("attachment; filename=%s", strconv.Quote(filepath.Base(metadata.Filename)))
-	} else {
-		cdh = fmt.Sprintf("inline; filename=%s", strconv.Quote(filepath.Base(metadata.Filename)))
-	}
-	w.Header().Set("Content-Disposition", cdh)
-	w.Header().Set("Skynet-File-Metadata", string(encMetadata))
-	w.Header().Set("Access-Control-Allow-Origin", "*")
-
-	http.ServeContent(w, req, metadata.Filename, time.Time{}, streamer)
-}
-
-// skynetSkylinkPinHandlerPOST will pin a skylink to this Sia node, ensuring
-// uptime even if the original uploader stops paying for the file.
-func (api *API) skynetSkylinkPinHandlerPOST(w http.ResponseWriter, req *http.Request, ps httprouter.Params) {
-	// Parse the query params.
-	queryForm, err := url.ParseQuery(req.URL.RawQuery)
-	if err != nil {
-		WriteError(w, Error{"failed to parse query params"}, http.StatusBadRequest)
-		return
-	}
-
-	strLink := ps.ByName("skylink")
-	var skylink modules.Skylink
-	err = skylink.LoadString(strLink)
-	if err != nil {
-		WriteError(w, Error{fmt.Sprintf("error parsing skylink: %v", err)}, http.StatusBadRequest)
-		return
-	}
-
-	// Parse whether the siapath should be from root or from the skynet folder.
-	var root bool
-	rootStr := queryForm.Get("root")
-	if rootStr != "" {
-		root, err = strconv.ParseBool(rootStr)
-		if err != nil {
-			WriteError(w, Error{"unable to parse 'root' parameter: " + err.Error()}, http.StatusBadRequest)
-			return
-		}
-	}
-
-	// Parse out the intended siapath.
-	var siaPath modules.SiaPath
-	siaPathStr := queryForm.Get("siapath")
-	if root {
-		siaPath, err = modules.NewSiaPath(siaPathStr)
-	} else {
-		siaPath, err = modules.SkynetFolder.Join(siaPathStr)
-	}
-	if err != nil {
-		WriteError(w, Error{"invalid siapath provided: " + err.Error()}, http.StatusBadRequest)
-		return
-	}
-
-	// Check whether force upload is allowed. Skynet portals might disallow
-	// passing the force flag, if they want to they can set overrule the force
-	// flag by passing in the 'Skynet-Disable-Force' header
-	allowForce := true
-	strDisableForce := req.Header.Get("Skynet-Disable-Force")
-	if strDisableForce != "" {
-		disableForce, err := strconv.ParseBool(strDisableForce)
-		if err != nil {
-			WriteError(w, Error{"unable to parse 'Skynet-Disable-Force' header: " + err.Error()}, http.StatusBadRequest)
-			return
-		}
-		allowForce = !disableForce
-	}
-
-	// Check whether existing file should be overwritten
-	force := false
-	if strForce := queryForm.Get("force"); strForce != "" {
-		force, err = strconv.ParseBool(strForce)
-		if err != nil {
-			WriteError(w, Error{"unable to parse 'force' parameter: " + err.Error()}, http.StatusBadRequest)
-			return
-		}
-	}
-
-	// Notify the caller force has been disabled
-	if !allowForce && force {
-		WriteError(w, Error{"'force' has been disabled on this node" + err.Error()}, http.StatusBadRequest)
-		return
-	}
-
-	// Check whether the redundancy has been set.
-	redundancy := uint8(0)
-	if rStr := queryForm.Get("basechunkredundancy"); rStr != "" {
-		if _, err := fmt.Sscan(rStr, &redundancy); err != nil {
-			WriteError(w, Error{"unable to parse basechunkredundancy: " + err.Error()}, http.StatusBadRequest)
-			return
-		}
-	}
-
-	// Create the upload parameters. Notably, the fanout redundancy, the file
-	// metadata and the filename are not included. Changing those would change
-	// the skylink, which is not the goal.
-	lup := modules.SkyfileUploadParameters{
-		SiaPath:             siaPath,
-		Force:               force,
-		BaseChunkRedundancy: redundancy,
-	}
-
-	err = api.renter.PinSkylink(skylink, lup)
-	if errors.Contains(err, renter.ErrRootNotFound) {
-		WriteError(w, Error{fmt.Sprintf("Failed to pin file to Skynet: %v", err)}, http.StatusNotFound)
-		return
-	} else if err != nil {
-		WriteError(w, Error{fmt.Sprintf("Failed to pin file to Skynet: %v", err)}, http.StatusInternalServerError)
-		return
-	}
-
-	WriteSuccess(w)
-}
-
-// skynetSkyfileHandlerPOST is a dual purpose endpoint. If the 'convertpath'
-// field is set, this endpoint will create a skyfile using an existing siafile.
-// The original siafile and the skyfile will boeth need to be kept in order for
-// the file to remain available on Skynet. If the 'convertpath' field is not
-// set, this is essentially an upload streaming endpoint for Skynet which
-// returns a skylink.
-func (api *API) skynetSkyfileHandlerPOST(w http.ResponseWriter, req *http.Request, ps httprouter.Params) {
-	// Parse the query params.
-	queryForm, err := url.ParseQuery(req.URL.RawQuery)
-	if err != nil {
-		WriteError(w, Error{"failed to parse query params"}, http.StatusBadRequest)
-		return
-	}
-
-	// Parse whether the siapath should be from root or from the skynet folder.
-	var root bool
-	rootStr := queryForm.Get("root")
-	if rootStr != "" {
-		root, err = strconv.ParseBool(rootStr)
-		if err != nil {
-			WriteError(w, Error{"unable to parse 'root' parameter: " + err.Error()}, http.StatusBadRequest)
-			return
-		}
-	}
-
-	// Parse out the intended siapath.
-	var siaPath modules.SiaPath
-	siaPathStr := ps.ByName("siapath")
-	if root {
-		siaPath, err = modules.NewSiaPath(siaPathStr)
-	} else {
-		siaPath, err = modules.SkynetFolder.Join(siaPathStr)
-	}
-	if err != nil {
-		WriteError(w, Error{"invalid siapath provided: " + err.Error()}, http.StatusBadRequest)
-		return
-	}
-
-	// Check whether force upload is allowed. Skynet portals might disallow
-	// passing the force flag, if they want to they can set overrule the force
-	// flag by passing in the 'Skynet-Disable-Force' header
-	allowForce := true
-	strDisableForce := req.Header.Get("Skynet-Disable-Force")
-	if strDisableForce != "" {
-		disableForce, err := strconv.ParseBool(strDisableForce)
-		if err != nil {
-			WriteError(w, Error{"unable to parse 'Skynet-Disable-Force' header: " + err.Error()}, http.StatusBadRequest)
-			return
-		}
-		allowForce = !disableForce
-	}
-
-	// Check whether existing file should be overwritten
-	force := false
-	if strForce := queryForm.Get("force"); strForce != "" {
-		force, err = strconv.ParseBool(strForce)
-		if err != nil {
-			WriteError(w, Error{"unable to parse 'force' parameter: " + err.Error()}, http.StatusBadRequest)
-			return
-		}
-	}
-
-	// Notify the caller force has been disabled
-	if !allowForce && force {
-		WriteError(w, Error{"'force' has been disabled on this node"}, http.StatusBadRequest)
-		return
-	}
-
-	// Check whether the redundancy has been set.
-	redundancy := uint8(0)
-	if rStr := queryForm.Get("basechunkredundancy"); rStr != "" {
-		if _, err := fmt.Sscan(rStr, &redundancy); err != nil {
-			WriteError(w, Error{"unable to parse basechunkredundancy: " + err.Error()}, http.StatusBadRequest)
-			return
-		}
-	}
-
-	// Parse the filename from the query params.
-	filename := queryForm.Get("filename")
-
-	// Parse Content-Type from the request headers
-	ct := req.Header.Get("Content-Type")
-	mediaType, _, err := mime.ParseMediaType(ct)
-	if err != nil {
-		WriteError(w, Error{fmt.Sprintf("failed parsing Content-Type header: %v", err)}, http.StatusBadRequest)
-		return
-	}
-
-	// Build the upload parameters
-	lup := modules.SkyfileUploadParameters{
-		SiaPath:             siaPath,
-		Force:               force,
-		BaseChunkRedundancy: redundancy,
-	}
-
-	// Build the Skyfile metadata from the request
-	if strings.HasPrefix(mediaType, "multipart/form-data") {
-		subfiles, reader, err := skyfileParseMultiPartRequest(req)
-		if err != nil {
-			WriteError(w, Error{fmt.Sprintf("failed parsing multipart request: %v", err)}, http.StatusBadRequest)
-			return
-		}
-
-		// Use the filename of the first subfile if it's not passed as query
-		// string parameter and there's only one subfile.
-		if filename == "" && len(subfiles) == 1 {
-			for _, sf := range subfiles {
-				filename = sf.Filename
-				break
-			}
-		}
-
-		lup.Reader = reader
-		lup.FileMetadata = modules.SkyfileMetadata{
-			Filename: filename,
-			Subfiles: subfiles,
-		}
-	} else {
-		// Parse out the filemode
-		modeStr := queryForm.Get("mode")
-		var mode os.FileMode
-		if modeStr != "" {
-			_, err := fmt.Sscanf(modeStr, "%o", &mode)
-			if err != nil {
-				WriteError(w, Error{"unable to parse mode: " + err.Error()}, http.StatusBadRequest)
-				return
-			}
-		}
-
-		lup.Reader = req.Body
-		lup.FileMetadata = modules.SkyfileMetadata{
-			Mode:     mode,
-			Filename: filename,
-		}
-	}
-
-	// Ensure we have a filename
-	if lup.FileMetadata.Filename == "" {
-		WriteError(w, Error{"no filename provided"}, http.StatusBadRequest)
-		return
-	}
-
-	// Enable CORS
-	w.Header().Set("Access-Control-Allow-Origin", "*")
-
-	// Check whether this is a streaming upload or a siafile conversion. If no
-	// convert path is provided, assume that the req.Body will be used as a
-	// streaming upload.
-	convertPathStr := queryForm.Get("convertpath")
-	if convertPathStr == "" {
-		skylink, err := api.renter.UploadSkyfile(lup)
-		if err != nil {
-			WriteError(w, Error{fmt.Sprintf("failed to upload file to Skynet: %v", err)}, http.StatusBadRequest)
-			return
-		}
-		WriteJSON(w, SkynetSkyfileHandlerPOST{
-			Skylink:    skylink.String(),
-			MerkleRoot: skylink.MerkleRoot(),
-			Bitfield:   skylink.Bitfield(),
-		})
-		return
-	}
-
-	// There is a convert path.
-	convertPath, err := modules.NewSiaPath(convertPathStr)
-	if err != nil {
-		WriteError(w, Error{"invalid convertpath provided: " + err.Error()}, http.StatusBadRequest)
-		return
-	}
-	convertPath, err = rebaseInputSiaPath(convertPath)
-	if err != nil {
-		WriteError(w, Error{"invalid convertpath provided - can't rebase: " + err.Error()}, http.StatusBadRequest)
-		return
-	}
-	skylink, err := api.renter.CreateSkylinkFromSiafile(lup, convertPath)
-	if err != nil {
-		WriteError(w, Error{fmt.Sprintf("failed to convert siafile to skyfile: %v", err)}, http.StatusBadRequest)
-		return
-	}
-
-	WriteJSON(w, SkynetSkyfileHandlerPOST{
-		Skylink:    skylink.String(),
-		MerkleRoot: skylink.MerkleRoot(),
-		Bitfield:   skylink.Bitfield(),
-	})
-}
-
-// skyfileParseMultiPartRequest parses the given request and returns the
-// subfiles found in the multipart request body, alongside with an io.Reader
-// containing all of the files.
-func skyfileParseMultiPartRequest(req *http.Request) (modules.SkyfileSubfiles, io.Reader, error) {
-	subfiles := make(modules.SkyfileSubfiles)
-
-	// Parse the multipart form
-	err := req.ParseMultipartForm(32 << 20) // 32MB max memory
-	if err != nil {
-		return subfiles, nil, errors.AddContext(err, "failed parsing multipart form")
-	}
-
-	// Parse out all of the multipart file headers
-	mpfHeaders := append(req.MultipartForm.File["file"], req.MultipartForm.File["files[]"]...)
-	if len(mpfHeaders) == 0 {
-		return subfiles, nil, errors.New("could not find multipart file")
-	}
-
-	// If there are multiple, treat the entire upload as one with all separate
-	// files being subfiles. This is used for uploading a directory to Skynet.
-	readers := make([]io.Reader, len(mpfHeaders))
-	var offset uint64
-	for i, fh := range mpfHeaders {
-		f, err := fh.Open()
-		if err != nil {
-			return subfiles, nil, errors.AddContext(err, "could not open multipart file")
-		}
-		readers[i] = f
-
-		// parse mode from multipart header
-		modeStr := fh.Header.Get("Mode")
-		var mode os.FileMode
-		if modeStr != "" {
-			_, err := fmt.Sscanf(modeStr, "%o", &mode)
-			if err != nil {
-				return subfiles, nil, errors.AddContext(err, "failed to parse file mode")
-			}
-		}
-
-		// parse filename from multipart
-		filename := fh.Filename
-		if filename == "" {
-			return subfiles, nil, errors.New("no filename provided")
-		}
-
-		// parse content type from multipart header
-		contentType := fh.Header.Get("Content-Type")
-
-		subfiles[fh.Filename] = modules.SkyfileSubfileMetadata{
-			FileMode:    mode,
-			Filename:    filename,
-			ContentType: contentType,
-			Offset:      offset,
-			Len:         uint64(fh.Size),
-		}
-		offset += uint64(fh.Size)
-	}
-	return subfiles, io.MultiReader(readers...), nil
-}
-
-=======
->>>>>>> a26f13c8
 // renterStreamHandler handles downloads from the /renter/stream endpoint
 func (api *API) renterStreamHandler(w http.ResponseWriter, req *http.Request, ps httprouter.Params) {
 	siaPath, err := modules.NewSiaPath(ps.ByName("siapath"))
