package renter

import (
	"bytes"
	"compress/gzip"
	"encoding/json"
	"fmt"
	"net/http"
	"net/url"
	"os"
	"reflect"
	"strings"
	"testing"

	"gitlab.com/NebulousLabs/Sia/modules"
	"gitlab.com/NebulousLabs/Sia/node/api"
	"gitlab.com/NebulousLabs/Sia/siatest"
	"gitlab.com/NebulousLabs/errors"
	"gitlab.com/NebulousLabs/fastrand"
)

// TestSkynetDownloads verifies the functionality of Skynet downloads.
func TestSkynetDownloads(t *testing.T) {
	if testing.Short() {
		t.SkipNow()
	}
	t.Parallel()

	// Create a testgroup.
	groupParams := siatest.GroupParams{
		Hosts:   3,
		Miners:  1,
		Renters: 1,
	}
	groupDir := renterTestDir(t.Name())

	// Specify subtests to run
	subTests := []siatest.SubTest{
		{Name: "SingleFileRegular", Test: testDownloadSingleFileRegular},
		{Name: "SingleFileMultiPart", Test: testDownloadSingleFileMultiPart},
		{Name: "DirectoryBasic", Test: testDownloadDirectoryBasic},
		{Name: "DirectoryNested", Test: testDownloadDirectoryNested},
		{Name: "ContentDisposition", Test: testDownloadContentDisposition},
	}

	// Run tests
	if err := siatest.RunSubTests(t, groupParams, groupDir, subTests); err != nil {
		t.Fatal(err)
	}
}

// testDownloadSingleFileRegular tests the download of a single skyfile,
// uploaded using a regular stream.
func testDownloadSingleFileRegular(t *testing.T, tg *siatest.TestGroup) {
	r := tg.Renters()[0]

	// upload a single file using a stream
	testName := "SingleFileRegular"
	size := fastrand.Uint64n(100) + 100
	data := fastrand.Bytes(int(size))
	skylink, sup, _, err := r.UploadNewSkyfileWithDataBlocking("SingleFileRegular", data, false)
	if err != nil {
		t.Fatal(err)
	}

	// verify downloads
	err = verifyDownloadRaw(t, r, skylink, data, sup.FileMetadata, testName)
	if err != nil {
		t.Fatal(err)
	}
	err = verifyDownloadDirectory(t, r, skylink, data, sup.FileMetadata, testName)
	if err != nil {
		t.Fatal(err)
	}
	err = verifyDownloadAsArchive(t, r, skylink, fileMap{"SingleFileRegular": data}, sup.FileMetadata, testName)
	if err != nil {
		t.Fatal(err)
	}
}

// testDownloadSingleFileMultiPart tests the download of a single skyfile,
// uploaded using a multipart upload.
func testDownloadSingleFileMultiPart(t *testing.T, tg *siatest.TestGroup) {
	r := tg.Renters()[0]

	// TEST: non-html default path - expect the file's content dut to the single
	// file exception from the HTML-only default path restriction.
	testName := "SingleFileMultiPart"
	data := []byte("contents_file1.png")
	files := []siatest.TestFile{{Name: "file1.png", Data: data}}
	skylink, _, _, err := r.UploadNewMultipartSkyfileBlocking("SingleFileMultiPartPNG", files, "", false, false)
	if err != nil {
		t.Fatal(err)
	}

	// construct the metadata object we expect to be returned
<<<<<<< HEAD
	expectedMetadata := modules.SkyfileMetadata{
		Filename: "SingleFileMultiPart",
		Length:   uint64(len(data)),
=======
	expectedMetadataPNG := modules.SkyfileMetadata{
		Filename: "SingleFileMultiPartPNG",
>>>>>>> 8c8328af
		Subfiles: map[string]modules.SkyfileSubfileMetadata{
			"file1.png": {
				FileMode:    os.FileMode(0644),
				Filename:    "file1.png",
				ContentType: "application/octet-stream",
				Offset:      0,
				Len:         uint64(len(data)),
			}},
		DefaultPath: "",
	}
	// verify downloads
	err = verifyDownloadRaw(t, r, skylink, data, expectedMetadataPNG, testName)
	if err != nil {
		t.Fatal(err)
	}
	err = verifyDownloadAsArchive(t, r, skylink, fileMapFromFiles(files), expectedMetadataPNG, testName)
	if err != nil {
		t.Fatal(err)
	}

	// TEST: html default path - expect success
	data = []byte("contents_file1.html")
	files = []siatest.TestFile{{Name: "file1.html", Data: data}}
	skylink, _, _, err = r.UploadNewMultipartSkyfileBlocking("SingleFileMultiPartHTML", files, "", false, false)
	if err != nil {
		t.Fatal(err)
	}

	//we expect the full metadata to be returned
	expectedMetadataHTML := modules.SkyfileMetadata{
		Filename: "SingleFileMultiPartHTML",
		Subfiles: map[string]modules.SkyfileSubfileMetadata{
			"file1.html": {
				FileMode:    os.FileMode(0644),
				Filename:    "file1.html",
				ContentType: "application/octet-stream",
				Offset:      0,
				Len:         uint64(len(data)),
			}},
		DefaultPath: "",
	}
	// verify downloads
	err = verifyDownloadRaw(t, r, skylink, data, expectedMetadataHTML, testName)
	if err != nil {
		t.Fatal(err)
	}
	err = verifyDownloadAsArchive(t, r, skylink, fileMapFromFiles(files), expectedMetadataHTML, testName)
	if err != nil {
		t.Fatal(err)
	}

	// verify non existing default path
	_, _, _, err = r.UploadNewMultipartSkyfileBlocking("multipartUploadSingle", files, "notexists.png", false, false)
	if err == nil || !strings.Contains(err.Error(), api.ErrInvalidDefaultPath.Error()) {
		t.Errorf("Expected '%v' instead error was '%v'", api.ErrInvalidDefaultPath, err)
	}

	// verify trying to set no default path on single file upload
	_, _, _, err = r.UploadNewMultipartSkyfileBlocking("multipartUploadSingle", files, "", false, false)
	if err != nil {
		t.Errorf("Expected success, instead error was '%v'", err)
	}
}

// testDownloadDirectoryBasic tests the download of a directory skyfile
func testDownloadDirectoryBasic(t *testing.T, tg *siatest.TestGroup) {
	r := tg.Renters()[0]

	// upload a multi-file skyfile
	files := []siatest.TestFile{
		{Name: "index.html", Data: []byte("index.html_contents")},
		{Name: "about.html", Data: []byte("about.html_contents")},
	}
	skylink, _, _, err := r.UploadNewMultipartSkyfileBlocking("DirectoryBasic", files, "", false, false)
	if err != nil {
		t.Fatal(err)
	}

	// construct the metadata object we expect to be returned
	expectedMetadata := modules.SkyfileMetadata{
		Filename: "DirectoryBasic",
		Length:   uint64(len(files[0].Data) + len(files[1].Data)),
		Subfiles: map[string]modules.SkyfileSubfileMetadata{
			"index.html": {
				FileMode:    os.FileMode(0644),
				Filename:    "index.html",
				ContentType: "application/octet-stream",
				Offset:      0,
				Len:         uint64(len(files[0].Data)),
			},
			"about.html": {
				FileMode:    os.FileMode(0644),
				Filename:    "about.html",
				ContentType: "application/octet-stream",
				Offset:      uint64(len(files[0].Data)),
				Len:         uint64(len(files[1].Data)),
			}},
		DefaultPath:        "",
		DisableDefaultPath: false,
	}

	testName := "BasicDirIndexAboutDefaultIndex"

	// verify downloads
	err = verifyDownloadRaw(t, r, skylink, files[0].Data, expectedMetadata, testName)
	if err != nil {
		t.Fatal(err)
	}
	err = verifyDownloadDirectory(t, r, skylink, append(files[0].Data, files[1].Data...), expectedMetadata, testName)
	if err != nil {
		t.Fatal(err)
	}
	err = verifyDownloadAsArchive(t, r, skylink, fileMapFromFiles(files), expectedMetadata, testName)
	if err != nil {
		t.Fatal(err)
	}

	// upload the same files but with a different default path
	skylink, _, _, err = r.UploadNewMultipartSkyfileBlocking("DirectoryBasic", files, "about.html", false, true)
	if err != nil {
		t.Fatal(err)
	}

	// construct the metadata object we expect to be returned
	expectedMetadata = modules.SkyfileMetadata{
		Filename: "DirectoryBasic",
		Length:   uint64(len(files[0].Data) + len(files[1].Data)),
		Subfiles: map[string]modules.SkyfileSubfileMetadata{
			"index.html": {
				FileMode:    os.FileMode(0644),
				Filename:    "index.html",
				ContentType: "application/octet-stream",
				Offset:      0,
				Len:         uint64(len(files[0].Data)),
			},
			"about.html": {
				FileMode:    os.FileMode(0644),
				Filename:    "about.html",
				ContentType: "application/octet-stream",
				Offset:      uint64(len(files[0].Data)),
				Len:         uint64(len(files[1].Data)),
			}},
		DefaultPath:        "/about.html",
		DisableDefaultPath: false,
	}

	testName = "BasicDirAboutDefaultEmpty"

	// verify downloads
	err = verifyDownloadRaw(t, r, skylink, files[1].Data, expectedMetadata, testName)
	if err != nil {
		t.Fatal(err)
	}
	err = verifyDownloadAsArchive(t, r, skylink, fileMapFromFiles(files), expectedMetadata, testName)
	if err != nil {
		t.Fatal(err)
	}

	// upload the same files but with no default path
	skylink, _, _, err = r.UploadNewMultipartSkyfileBlocking("DirectoryBasic", files, "", true, true)
	if err != nil {
		t.Fatal(err)
	}

	testName = "BasicDirIndexAboutDefaultDisabled"

	// construct the metadata object we expect to be returned
	expectedMetadata = modules.SkyfileMetadata{
		Filename: "DirectoryBasic",
		Length:   uint64(len(files[0].Data) + len(files[1].Data)),
		Subfiles: map[string]modules.SkyfileSubfileMetadata{
			"index.html": {
				FileMode:    os.FileMode(0644),
				Filename:    "index.html",
				ContentType: "application/octet-stream",
				Offset:      0,
				Len:         uint64(len(files[0].Data)),
			},
			"about.html": {
				FileMode:    os.FileMode(0644),
				Filename:    "about.html",
				ContentType: "application/octet-stream",
				Offset:      uint64(len(files[0].Data)),
				Len:         uint64(len(files[1].Data)),
			},
		},
		DefaultPath:        "",
		DisableDefaultPath: true,
	}

	// verify downloads
	err = verifyDownloadDirectory(t, r, skylink, append(files[0].Data, files[1].Data...), expectedMetadata, testName)
	if err != nil {
		t.Fatal(err)
	}

	// verify some errors on upload
	skylink, _, _, err = r.UploadNewMultipartSkyfileBlocking("DirectoryBasic", files, "notexists.html", false, false)
	if err == nil || !strings.Contains(err.Error(), api.ErrInvalidDefaultPath.Error()) {
		t.Errorf("Expected '%v' instead error was '%v'", api.ErrInvalidDefaultPath, err)
	}
}

// testDownloadDirectoryNested tests the download of a directory skyfile with
// a nested directory structure
func testDownloadDirectoryNested(t *testing.T, tg *siatest.TestGroup) {
	r := tg.Renters()[0]

	// upload a multi-file skyfile with a nested file structure
	files := []siatest.TestFile{
		{Name: "assets/images/file1.png", Data: []byte("file1.png_contents")},
		{Name: "assets/images/file2.png", Data: []byte("file2.png_contents")},
		{Name: "assets/index.html", Data: []byte("assets_index.html_contents")},
		{Name: "index.html", Data: []byte("index.html_contents")},
	}
	skylink, _, _, err := r.UploadNewMultipartSkyfileBlocking("DirectoryNested", files, "", false, false)
	if err != nil {
		t.Fatal(err)
	}
	var length uint64
	for _, file := range files {
		length += uint64(len(file.Data))
	}

	// note that index.html is listed first but is uploaded as the last file
	expectedMetadata := modules.SkyfileMetadata{
		Filename: "DirectoryNested",
		Length:   length,
		Subfiles: map[string]modules.SkyfileSubfileMetadata{
			"index.html": {
				FileMode:    os.FileMode(0644),
				Filename:    "index.html",
				ContentType: "application/octet-stream",
				Offset:      uint64(len(files[0].Data) + len(files[1].Data) + len(files[2].Data)),
				Len:         uint64(len(files[3].Data)),
			},
			"assets/images/file1.png": {
				FileMode:    os.FileMode(0644),
				Filename:    "assets/images/file1.png",
				ContentType: "application/octet-stream",
				Offset:      0,
				Len:         uint64(len(files[0].Data)),
			},
			"assets/images/file2.png": {
				FileMode:    os.FileMode(0644),
				Filename:    "assets/images/file2.png",
				ContentType: "application/octet-stream",
				Offset:      uint64(len(files[0].Data)),
				Len:         uint64(len(files[1].Data)),
			},
			"assets/index.html": {
				FileMode:    os.FileMode(0644),
				Filename:    "assets/index.html",
				ContentType: "application/octet-stream",
				Offset:      uint64(len(files[0].Data) + len(files[1].Data)),
				Len:         uint64(len(files[2].Data)),
			},
		},
		DefaultPath:        "",
		DisableDefaultPath: false,
	}

	testName := "NestedDirIndexDefaultPathIndex"

	// verify downloads
	err = verifyDownloadRaw(t, r, skylink, files[3].Data, expectedMetadata, testName)
	if err != nil {
		t.Fatal(err)
	}
	err = verifyDownloadAsArchive(t, r, skylink, fileMapFromFiles(files), expectedMetadata, testName)
	if err != nil {
		t.Fatal(err)
	}

	// verify downloading a subdirectory
	expectedMetadata = modules.SkyfileMetadata{
		Filename: "/assets/images",
		Length:   uint64(len(files[0].Data) + len(files[1].Data)),
		Subfiles: map[string]modules.SkyfileSubfileMetadata{
			"assets/images/file1.png": {
				FileMode:    os.FileMode(0644),
				Filename:    "assets/images/file1.png",
				ContentType: "application/octet-stream",
				Offset:      0,
				Len:         uint64(len(files[0].Data)),
			},
			"assets/images/file2.png": {
				FileMode:    os.FileMode(0644),
				Filename:    "assets/images/file2.png",
				ContentType: "application/octet-stream",
				Offset:      uint64(len(files[0].Data)),
				Len:         uint64(len(files[1].Data)),
			},
		},
	}

	testName = "NestedDirNoIndexDefaultPathEmpty"

	err = verifyDownloadDirectory(t, r, skylink+"/assets/images", append(files[0].Data, files[1].Data...), expectedMetadata, testName)
	if err != nil {
		t.Fatal(err)
	}
	err = verifyDownloadAsArchive(t, r, skylink+"/assets/images", fileMapFromFiles(files[:2]), expectedMetadata, testName)
	if err != nil {
		t.Fatal(err)
	}

	testName = "NestedDirSingleDefaultPathEmpty"

	expectedMetadata = modules.SkyfileMetadata{
		Filename: "/assets/index.html",
		Length:   uint64(len(files[2].Data)),
		Subfiles: map[string]modules.SkyfileSubfileMetadata{
			"assets/index.html": {
				FileMode:    os.FileMode(0644),
				Filename:    "assets/index.html",
				ContentType: "application/octet-stream",
				Offset:      0,
				Len:         uint64(len(files[2].Data)),
			},
		},
	}

	// verify downloading a nested file
	err = verifyDownloadRaw(t, r, skylink+"/assets/index.html", files[2].Data, expectedMetadata, testName)
	if err != nil {
		t.Fatal(err)
	}

	// upload the same files with the nested index.html as default
	// expect an error since nested default paths are not allowed
	files = []siatest.TestFile{
		{Name: "assets/images/file1.png", Data: []byte("file1.png_contents")},
		{Name: "assets/images/file2.png", Data: []byte("file2.png_contents")},
		{Name: "assets/index.html", Data: []byte("assets_index.html_contents")},
		{Name: "index.html", Data: []byte("index.html_contents")},
	}
	skylink, _, _, err = r.UploadNewMultipartSkyfileBlocking("DirectoryNested", files, "assets/index.html", false, true)
<<<<<<< HEAD
	if err != nil {
		t.Fatal(err)
	}

	err = verifyDownloadRaw(t, r, skylink, files[2].Data, modules.SkyfileMetadata{
		Filename: "DirectoryNested",
		Length:   length,
		Subfiles: map[string]modules.SkyfileSubfileMetadata{
			"index.html": {
				FileMode:    os.FileMode(0644),
				Filename:    "index.html",
				ContentType: "application/octet-stream",
				Offset:      uint64(len(files[0].Data) + len(files[1].Data) + len(files[2].Data)),
				Len:         uint64(len(files[3].Data)),
			},
			"assets/images/file1.png": {
				FileMode:    os.FileMode(0644),
				Filename:    "assets/images/file1.png",
				ContentType: "application/octet-stream",
				Offset:      0,
				Len:         uint64(len(files[0].Data)),
			},
			"assets/images/file2.png": {
				FileMode:    os.FileMode(0644),
				Filename:    "assets/images/file2.png",
				ContentType: "application/octet-stream",
				Offset:      uint64(len(files[0].Data)),
				Len:         uint64(len(files[1].Data)),
			},
			"assets/index.html": {
				FileMode:    os.FileMode(0644),
				Filename:    "assets/index.html",
				ContentType: "application/octet-stream",
				Offset:      uint64(len(files[0].Data) + len(files[1].Data)),
				Len:         uint64(len(files[2].Data)),
			},
		},
		DefaultPath: "/assets/index.html",
	})
	if err != nil {
		t.Fatal(err)
=======
	if err == nil || !strings.Contains(err.Error(), "invalid default path provided") {
		t.Fatalf("expected error 'invalid default path provided', got %+v\n", err)
>>>>>>> 8c8328af
	}
}

// testDownloadContentDisposition tests that downloads have the correct
// 'Content-Disposition' header set when downloading as an attachment or as an
// archive.
func testDownloadContentDisposition(t *testing.T, tg *siatest.TestGroup) {
	r := tg.Renters()[0]

	// define a helper function that validates the 'Content-Disposition' header
	verifyCDHeader := func(header http.Header, value string) error {
		actual := header.Get("Content-Disposition")
		if actual != value {
			return fmt.Errorf("unexpected 'Content-Disposition' header, '%v' != '%v'", actual, value)
		}
		return nil
	}

	// define all possible values for the 'Content-Disposition' header
	name := "TestContentDisposition"
	inline := fmt.Sprintf("inline; filename=\"%v\"", name)
	attachment := fmt.Sprintf("attachment; filename=\"%v\"", name)
	attachmentZip := fmt.Sprintf("attachment; filename=\"%v.zip\"", name)
	attachmentTar := fmt.Sprintf("attachment; filename=\"%v.tar\"", name)
	attachmentTarGz := fmt.Sprintf("attachment; filename=\"%v.tar.gz\"", name)

	var header http.Header

	// upload a single file
	skylink, _, _, err := r.UploadNewSkyfileBlocking(name, 100, false)

	// no params
	_, header, err = r.SkynetSkylinkHead(skylink)
	err = errors.Compose(err, verifyCDHeader(header, inline))
	if err != nil {
		t.Fatal(errors.AddContext(err, "noparams"))
	}

	// 'attachment=false'
	_, header, err = r.SkynetSkylinkHeadWithAttachment(skylink, false)
	err = errors.Compose(err, verifyCDHeader(header, inline))
	if err != nil {
		t.Fatal(err)
	}

	// 'attachment=true'
	_, header, err = r.SkynetSkylinkHeadWithAttachment(skylink, true)
	err = errors.Compose(err, verifyCDHeader(header, attachment))
	if err != nil {
		t.Fatal(err)
	}

	// 'format=concat'
	_, header, err = r.SkynetSkylinkHeadWithFormat(skylink, modules.SkyfileFormatConcat)
	err = errors.Compose(err, verifyCDHeader(header, inline))
	if err != nil {
		t.Fatal(err)
	}

	// 'format=zip'
	_, header, err = r.SkynetSkylinkHeadWithFormat(skylink, modules.SkyfileFormatZip)
	err = errors.Compose(err, verifyCDHeader(header, attachmentZip))
	if err != nil {
		t.Fatal(err)
	}

	// 'format=tar'
	_, header, err = r.SkynetSkylinkHeadWithFormat(skylink, modules.SkyfileFormatTar)
	err = errors.Compose(err, verifyCDHeader(header, attachmentTar))
	if err != nil {
		t.Fatal(err)
	}

	// 'format=targz'
	_, header, err = r.SkynetSkylinkHeadWithFormat(skylink, modules.SkyfileFormatTarGz)
	err = errors.Compose(err, verifyCDHeader(header, attachmentTarGz))
	if err != nil {
		t.Fatal(err)
	}

	// if both attachment and format are set, format should take precedence
	values := url.Values{}
	values.Set("attachment", fmt.Sprintf("%t", true))
	values.Set("format", string(modules.SkyfileFormatZip))
	_, header, err = r.SkynetSkylinkHeadWithParameters(skylink, values)
	err = errors.Compose(err, verifyCDHeader(header, attachmentZip))
	if err != nil {
		t.Fatal(err)
	}
}

// fileMapFromFiles is a helper that converts a list of test files to a file map
func fileMapFromFiles(tfs []siatest.TestFile) fileMap {
	fm := make(fileMap)
	for _, tf := range tfs {
		fm[tf.Name] = tf.Data
	}
	return fm
}

// verifyDownloadRaw is a helper function that downloads the content for the
// given skylink and verifies the response data and response headers.
func verifyDownloadRaw(t *testing.T, r *siatest.TestNode, skylink string, expectedData []byte, expectedMetadata modules.SkyfileMetadata, testName string) error {
	data, metadata, err := r.SkynetSkylinkGet(skylink)
	if err != nil {
		return err
	}
	if !bytes.Equal(data, expectedData) {
		t.Log("Test:", testName)
		t.Log("expected data: ", string(expectedData))
		t.Log("actual   data: ", string(data))
		return errors.New("Unexpected data")
	}
	if !reflect.DeepEqual(metadata, expectedMetadata) {
		t.Log("Test:", testName)
		t.Logf("expected metadata: %+v\n", expectedMetadata)
		t.Logf("actual   metadata: %+v\n", metadata)
		return errors.New("Unexpected metadata")
	}
	return nil
}

// verifyDownloadRaw is a helper function that downloads the content for the
// given skylink and verifies the response data and response headers. It will
// download the file using the `concat` format to be able to compare the data
// without it having to be an archive.
func verifyDownloadDirectory(t *testing.T, r *siatest.TestNode, skylink string, expectedData []byte, expectedMetadata modules.SkyfileMetadata, testName string) error {
	data, metadata, err := r.SkynetSkylinkConcatGet(skylink)
	if err != nil {
		return err
	}
	if !bytes.Equal(data, expectedData) {
		t.Log("Test:", testName)
		t.Log("expected data: ", expectedData)
		t.Log("actual   data: ", data)
		return errors.New("Unexpected data")
	}
	if !reflect.DeepEqual(metadata, expectedMetadata) {
		t.Log("Test:", testName)
		t.Log("expected metadata: ", expectedMetadata)
		t.Log("actual   metadata: ", metadata)
		return errors.New("Unexpected metadata")
	}
	return nil
}

// verifyDownloadAsArchive is a helper function that downloads the content for
// the given skylink and verifies the response data and response headers. It
// will download the file using all of the archive formats we support, verifying
// the contents of the archive for every type.
func verifyDownloadAsArchive(t *testing.T, r *siatest.TestNode, skylink string, expectedFiles fileMap, expectedMetadata modules.SkyfileMetadata, testName string) error {
	// zip
	header, reader, err := r.SkynetSkylinkZipReaderGet(skylink)
	if err != nil {
		return err
	}

	files, err := readZipArchive(reader)
	if err != nil {
		return err
	}
	err = reader.Close()
	if err != nil {
		return err
	}
	if !reflect.DeepEqual(files, expectedFiles) {
		t.Log("Test:", testName)
		t.Log("expected:", expectedFiles)
		t.Log("actual  :", files)
		return errors.New("Unexpected files")
	}
	ct := header.Get("Content-type")
	if ct != "application/zip" {
		return fmt.Errorf("unexpected 'Content-Type' header, expected 'application/zip' actual '%v'", ct)
	}

	var md modules.SkyfileMetadata
	mdStr := header.Get("Skynet-File-Metadata")
	if mdStr != "" {
		err = json.Unmarshal([]byte(mdStr), &md)
		if err != nil {
			return errors.AddContext(err, "could not unmarshal metadata")
		}
	}

	if !reflect.DeepEqual(md, expectedMetadata) {
		t.Log("Test:", testName)
		t.Log("expected:", expectedMetadata)
		t.Log("actual  :", md)
		return errors.New("Unexpected metadata")
	}

	// tar
	header, reader, err = r.SkynetSkylinkTarReaderGet(skylink)
	if err != nil {
		return err
	}
	files, err = readTarArchive(reader)
	if err != nil {
		return err
	}
	err = reader.Close()
	if err != nil {
		return err
	}
	if !reflect.DeepEqual(files, expectedFiles) {
		t.Log("Test:", testName)
		t.Log("expected:", expectedFiles)
		t.Log("actual  :", files)
		return errors.New("Unexpected files")
	}
	ct = header.Get("Content-type")
	if ct != "application/x-tar" {
		return fmt.Errorf("unexpected 'Content-Type' header, expected 'application/x-tar' actual '%v'", ct)
	}

	mdStr = header.Get("Skynet-File-Metadata")
	if mdStr != "" {
		err = json.Unmarshal([]byte(mdStr), &md)
		if err != nil {
			return errors.AddContext(err, "could not unmarshal metadata")
		}
	}

	if !reflect.DeepEqual(md, expectedMetadata) {
		t.Log("Test:", testName)
		t.Log("expected:", expectedMetadata)
		t.Log("actual  :", md)
		return errors.New("Unexpected metadata")
	}

	// tar gz
	header, reader, err = r.SkynetSkylinkTarGzReaderGet(skylink)
	if err != nil {
		return err
	}
	gzr, err := gzip.NewReader(reader)
	if err != nil {
		return err
	}
	files, err = readTarArchive(gzr)
	if err != nil {
		return err
	}
	err = errors.Compose(reader.Close(), gzr.Close())
	if err != nil {
		return err
	}
	if !reflect.DeepEqual(files, expectedFiles) {
		t.Log("expected:", expectedFiles)
		t.Log("actual  :", files)
		return errors.New("Unexpected files")
	}
	ct = header.Get("Content-type")
	if ct != "application/gzip" {
		return fmt.Errorf("unexpected 'Content-Type' header, expected 'application/gzip' actual '%v'", ct)
	}

	mdStr = header.Get("Skynet-File-Metadata")
	if mdStr != "" {
		err = json.Unmarshal([]byte(mdStr), &md)
		if err != nil {
			return errors.AddContext(err, "could not unmarshal metadata")
		}
	}
	if !reflect.DeepEqual(md, expectedMetadata) {
		t.Log("Test:", testName)
		t.Log("expected:", expectedMetadata)
		t.Log("actual  :", md)
		return errors.New("Unexpected metadata")
	}

	return nil
}<|MERGE_RESOLUTION|>--- conflicted
+++ resolved
@@ -94,14 +94,9 @@
 	}
 
 	// construct the metadata object we expect to be returned
-<<<<<<< HEAD
-	expectedMetadata := modules.SkyfileMetadata{
-		Filename: "SingleFileMultiPart",
-		Length:   uint64(len(data)),
-=======
 	expectedMetadataPNG := modules.SkyfileMetadata{
 		Filename: "SingleFileMultiPartPNG",
->>>>>>> 8c8328af
+		Length:   uint64(len(data)),
 		Subfiles: map[string]modules.SkyfileSubfileMetadata{
 			"file1.png": {
 				FileMode:    os.FileMode(0644),
@@ -440,52 +435,8 @@
 		{Name: "index.html", Data: []byte("index.html_contents")},
 	}
 	skylink, _, _, err = r.UploadNewMultipartSkyfileBlocking("DirectoryNested", files, "assets/index.html", false, true)
-<<<<<<< HEAD
-	if err != nil {
-		t.Fatal(err)
-	}
-
-	err = verifyDownloadRaw(t, r, skylink, files[2].Data, modules.SkyfileMetadata{
-		Filename: "DirectoryNested",
-		Length:   length,
-		Subfiles: map[string]modules.SkyfileSubfileMetadata{
-			"index.html": {
-				FileMode:    os.FileMode(0644),
-				Filename:    "index.html",
-				ContentType: "application/octet-stream",
-				Offset:      uint64(len(files[0].Data) + len(files[1].Data) + len(files[2].Data)),
-				Len:         uint64(len(files[3].Data)),
-			},
-			"assets/images/file1.png": {
-				FileMode:    os.FileMode(0644),
-				Filename:    "assets/images/file1.png",
-				ContentType: "application/octet-stream",
-				Offset:      0,
-				Len:         uint64(len(files[0].Data)),
-			},
-			"assets/images/file2.png": {
-				FileMode:    os.FileMode(0644),
-				Filename:    "assets/images/file2.png",
-				ContentType: "application/octet-stream",
-				Offset:      uint64(len(files[0].Data)),
-				Len:         uint64(len(files[1].Data)),
-			},
-			"assets/index.html": {
-				FileMode:    os.FileMode(0644),
-				Filename:    "assets/index.html",
-				ContentType: "application/octet-stream",
-				Offset:      uint64(len(files[0].Data) + len(files[1].Data)),
-				Len:         uint64(len(files[2].Data)),
-			},
-		},
-		DefaultPath: "/assets/index.html",
-	})
-	if err != nil {
-		t.Fatal(err)
-=======
 	if err == nil || !strings.Contains(err.Error(), "invalid default path provided") {
 		t.Fatalf("expected error 'invalid default path provided', got %+v\n", err)
->>>>>>> 8c8328af
 	}
 }
 
