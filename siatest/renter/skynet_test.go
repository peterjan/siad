--- conflicted
+++ resolved
@@ -22,11 +22,7 @@
 	"gitlab.com/NebulousLabs/Sia/modules"
 	"gitlab.com/NebulousLabs/Sia/modules/renter"
 	"gitlab.com/NebulousLabs/Sia/modules/renter/filesystem"
-<<<<<<< HEAD
-=======
 	"gitlab.com/NebulousLabs/Sia/node"
-	"gitlab.com/NebulousLabs/Sia/node/api"
->>>>>>> d785d887
 	"gitlab.com/NebulousLabs/Sia/siatest"
 	"gitlab.com/NebulousLabs/errors"
 	"gitlab.com/NebulousLabs/fastrand"
@@ -58,6 +54,7 @@
 		{Name: "TestSkynetBlacklist", Test: testSkynetBlacklist},
 		{Name: "TestSkynetHeadRequest", Test: testSkynetHeadRequest},
 		{Name: "TestSkynetStats", Test: testSkynetStats},
+		{Name: "TestSkynetNoWorkers", Test: testSkynetNoWorkers},
 	}
 
 	// Run tests
@@ -1519,7 +1516,6 @@
 	}
 }
 
-<<<<<<< HEAD
 // testSkynetHeadRequest verifies the functionality of sending a HEAD request to
 // the skylink GET route.
 func testSkynetHeadRequest(t *testing.T, tg *siatest.TestGroup) {
@@ -1603,34 +1599,15 @@
 	status, header, err := r.SkynetSkylinkHead(skylink[:len(skylink)-3] + "abc")
 	if status != http.StatusInternalServerError {
 		t.Fatalf("Expected http.StatusNotFound for random skylink but received %v", status)
-=======
-// TestSkynetNoWorkers verifies that SkynetSkylinkGet returns an error and does
+	}
+}
+
+// testSkynetNoWorkers verifies that SkynetSkylinkGet returns an error and does
 // not deadlock if there are no workers.
-func TestSkynetNoWorkers(t *testing.T) {
-	if testing.Short() {
-		t.SkipNow()
-	}
-	t.Parallel()
-
-	// Create a testgroup without a renter.
-	groupParams := siatest.GroupParams{
-		Hosts:  3,
-		Miners: 1,
-	}
-	testDir := renterTestDir(t.Name())
-	tg, err := siatest.NewGroupFromTemplate(testDir, groupParams)
-	if err != nil {
-		t.Fatal(err)
-	}
-	defer func() {
-		err := tg.Close()
-		if err != nil {
-			t.Fatal(err)
-		}
-	}()
-
+func testSkynetNoWorkers(t *testing.T, tg *siatest.TestGroup) {
 	// Create renter, skip setting the allowance so that we can ensure there are
 	// no contracts created and therefore no workers in the worker pool
+	testDir := renterTestDir(t.Name())
 	renterParams := node.Renter(filepath.Join(testDir, "renter"))
 	renterParams.SkipSetAllowance = true
 	nodes, err := tg.AddNodes(renterParams)
@@ -1648,6 +1625,5 @@
 		t.Fatal("Error is nil, expected error due to no worker")
 	} else if !strings.Contains(err.Error(), "no workers") {
 		t.Errorf("Expected error containing 'no workers' but got %v", err)
->>>>>>> d785d887
 	}
 }