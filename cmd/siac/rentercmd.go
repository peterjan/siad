--- conflicted
+++ resolved
@@ -517,19 +517,12 @@
   MaxStoragePrice:           %v per TB per Month
   MaxUploadBandwidthPrice:   %v per TB
 `, currencyUnits(allowance.Funds), allowance.Period, allowance.RenewWindow,
-<<<<<<< HEAD
 		allowance.Hosts, currencyUnits(allowance.ViewContractInitialPrice),
 		modules.FilesizeUnits(allowance.ExpectedStorage),
 		modules.FilesizeUnits(allowance.ExpectedUpload),
 		modules.FilesizeUnits(allowance.ExpectedDownload),
-		allowance.ExpectedRedundancy, currencyUnits(allowance.MaxRPCPrice.Mul64(1e6)),
-=======
-		allowance.Hosts, modules.FilesizeUnits(allowance.ExpectedStorage),
-		modules.FilesizeUnits(allowance.ExpectedUpload),
-		modules.FilesizeUnits(allowance.ExpectedDownload),
 		allowance.ExpectedRedundancy,
 		currencyUnits(allowance.MaxRPCPrice.Mul64(1e6)),
->>>>>>> b3a6d38c
 		currencyUnits(allowance.MaxContractPrice),
 		currencyUnits(allowance.MaxDownloadBandwidthPrice.Mul(modules.BytesPerTerabyte)),
 		currencyUnits(allowance.MaxSectorAccessPrice.Mul64(1e6)),
@@ -715,11 +708,7 @@
 		var price types.Currency
 		_, err = fmt.Sscan(priceStr, &price)
 		if err != nil {
-<<<<<<< HEAD
-			die("could not read max rpc price:", err)
-=======
 			die("Could not read max rpc price:", err)
->>>>>>> b3a6d38c
 		}
 		price = price.Div64(1e6)
 		req = req.WithMaxRPCPrice(price)
@@ -734,11 +723,7 @@
 		var price types.Currency
 		_, err = fmt.Sscan(priceStr, &price)
 		if err != nil {
-<<<<<<< HEAD
-			die("could not read max contract price:", err)
-=======
 			die("Could not read max contract price:", err)
->>>>>>> b3a6d38c
 		}
 		req = req.WithMaxContractPrice(price)
 		changedFields++
@@ -752,11 +737,7 @@
 		var price types.Currency
 		_, err = fmt.Sscan(priceStr, &price)
 		if err != nil {
-<<<<<<< HEAD
-			die("could not read max download bandwidth price:", err)
-=======
 			die("Could not read max download bandwidth price:", err)
->>>>>>> b3a6d38c
 		}
 		price = price.Div(modules.BytesPerTerabyte)
 		req = req.WithMaxDownloadBandwidthPrice(price)
@@ -771,11 +752,7 @@
 		var price types.Currency
 		_, err = fmt.Sscan(priceStr, &price)
 		if err != nil {
-<<<<<<< HEAD
-			die("could not read max sector access price:", err)
-=======
 			die("Could not read max sector access price:", err)
->>>>>>> b3a6d38c
 		}
 		price = price.Div64(1e6)
 		req = req.WithMaxSectorAccessPrice(price)
@@ -790,11 +767,7 @@
 		var price types.Currency
 		_, err = fmt.Sscan(priceStr, &price)
 		if err != nil {
-<<<<<<< HEAD
-			die("could not read max storage price:", err)
-=======
 			die("Could not read max storage price:", err)
->>>>>>> b3a6d38c
 		}
 		price = price.Div(modules.BlockBytesPerMonthTerabyte)
 		req = req.WithMaxStoragePrice(price)
@@ -809,11 +782,7 @@
 		var price types.Currency
 		_, err = fmt.Sscan(priceStr, &price)
 		if err != nil {
-<<<<<<< HEAD
-			die("could not read max upload bandwidth price:", err)
-=======
 			die("Could not read max upload bandwidth price:", err)
->>>>>>> b3a6d38c
 		}
 		price = price.Div(modules.BytesPerTerabyte)
 		req = req.WithMaxUploadBandwidthPrice(price)
