--- conflicted
+++ resolved
@@ -39,10 +39,7 @@
 	allowancePeriod                    string // length of period
 	allowanceHosts                     string // number of hosts to form contracts with
 	allowanceRenewWindow               string // renew window of allowance
-<<<<<<< HEAD
 	allowanceViewContractInitialPrice  string // initial price to pay to create a view contract
-=======
->>>>>>> b3a6d38c
 	allowanceExpectedStorage           string // expected storage stored on hosts before redundancy
 	allowanceExpectedUpload            string // expected data uploaded within period
 	allowanceExpectedDownload          string // expected data downloaded within period
@@ -280,11 +277,7 @@
 	renterSetAllowanceCmd.Flags().StringVar(&allowanceExpectedUpload, "expected-upload", "", "expected upload in period in bytes (B), kilobytes (KB), megabytes (MB) etc. up to yottabytes (YB)")
 	renterSetAllowanceCmd.Flags().StringVar(&allowanceExpectedDownload, "expected-download", "", "expected download in period in bytes (B), kilobytes (KB), megabytes (MB) etc. up to yottabytes (YB)")
 	renterSetAllowanceCmd.Flags().StringVar(&allowanceExpectedRedundancy, "expected-redundancy", "", "expected redundancy of most uploaded files")
-<<<<<<< HEAD
-	renterSetAllowanceCmd.Flags().StringVar(&allowanceMaxRPCPrice, "max-rpc-price", "", "the maximum rpc base price that is allowed for a host")
-=======
 	renterSetAllowanceCmd.Flags().StringVar(&allowanceMaxRPCPrice, "max-rpc-price", "", "the maximum RPC base price that is allowed for a host")
->>>>>>> b3a6d38c
 	renterSetAllowanceCmd.Flags().StringVar(&allowanceMaxContractPrice, "max-contract-price", "", "the maximum price that the renter will pay to form a contract with a host")
 	renterSetAllowanceCmd.Flags().StringVar(&allowanceMaxDownloadBandwidthPrice, "max-download-bandwidth-price", "", "the maximum price that the renter will pay to download from a host")
 	renterSetAllowanceCmd.Flags().StringVar(&allowanceMaxSectorAccessPrice, "max-sector-access-price", "", "the maximum price that the renter will pay to access a sector on a host")
