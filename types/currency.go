package types

// currency.go defines the internal currency object. One design goal of the
// currency type is immutability: the currency type should be safe to pass
// directly to other objects and packages. The currency object should never
// have a negative value. The currency should never overflow. There is a
// maximum size value that can be encoded (around 10^10^20), however exceeding
// this value will not result in overflow.

import (
	"errors"
	"math"
	"math/big"
	"strings"

	"gitlab.com/NebulousLabs/Sia/build"
)

type (
	// A Currency represents a number of siacoins or siafunds. Internally, a
	// Currency value is unbounded; however, Currency values sent over the wire
	// protocol are subject to a maximum size of 255 bytes (approximately
	// 10^614). Unlike the math/big library, whose methods modify their
	// receiver, all arithmetic Currency methods return a new value. Currency
	// cannot be negative.
	Currency struct {
		i big.Int
	}
)

var (
	// ErrNegativeCurrency is the error that is returned if performing an
	// operation results in a negative currency.
	ErrNegativeCurrency = errors.New("negative currency not allowed")
	// ErrParseCurrencyAmount is returned when the input is unable to be parsed
	// into a currency unit due to a malformed amount.
	ErrParseCurrencyAmount = errors.New("malformed amount")
<<<<<<< HEAD
=======
	// ErrParseCurrencyInteger is returned when the input is unable to be parsed
	// into a currency unit due to a non-integer value.
	ErrParseCurrencyInteger = errors.New("non-integer number of hastings")

>>>>>>> 3a65e474
	// ErrParseCurrencyUnits is returned when the input is unable to be parsed
	// into a currency unit due to missing units.
	ErrParseCurrencyUnits = errors.New("amount is missing currency units; run 'wallet --help' for a list of units. Currency units are case sensitive")

	// ErrUint64Overflow is the error that is returned if converting to a
	// unit64 would cause an overflow.
	ErrUint64Overflow = errors.New("cannot return the uint64 of this currency - result is an overflow")

	// ZeroCurrency defines a currency of value zero.
	ZeroCurrency = NewCurrency64(0)
)

// NewCurrency creates a Currency value from a big.Int. Undefined behavior
// occurs if a negative input is used.
func NewCurrency(b *big.Int) (c Currency) {
	if b.Sign() < 0 {
		build.Critical(ErrNegativeCurrency)
	} else {
		c.i = *b
	}
	return
}

// NewCurrency64 creates a Currency value from a uint64.
func NewCurrency64(x uint64) (c Currency) {
	c.i.SetUint64(x)
	return
}

// Add returns a new Currency value c = x + y
func (x Currency) Add(y Currency) (c Currency) {
	c.i.Add(&x.i, &y.i)
	return
}

// Add64 returns a new Currency value c = x + y
func (x Currency) Add64(y uint64) (c Currency) {
	c.i.Add(&x.i, new(big.Int).SetUint64(y))
	return
}

// Big returns the value of c as a *big.Int. Importantly, it does not provide
// access to the c's internal big.Int object, only a copy.
func (x Currency) Big() *big.Int {
	return new(big.Int).Set(&x.i)
}

// Cmp compares two Currency values. The return value follows the convention
// of math/big.
func (x Currency) Cmp(y Currency) int {
	return x.i.Cmp(&y.i)
}

// Cmp64 compares x to a uint64. The return value follows the convention of
// math/big.
func (x Currency) Cmp64(y uint64) int {
	return x.i.Cmp(new(big.Int).SetUint64(y))
}

// Div returns a new Currency value c = x / y.
func (x Currency) Div(y Currency) (c Currency) {
	c.i.Div(&x.i, &y.i)
	return
}

// Div64 returns a new Currency value c = x / y.
func (x Currency) Div64(y uint64) (c Currency) {
	c.i.Div(&x.i, new(big.Int).SetUint64(y))
	return
}

// Equals returns true if x and y have the same value.
func (x Currency) Equals(y Currency) bool {
	return x.Cmp(y) == 0
}

// Float64 will return the types.Currency as a float64.
func (x Currency) Float64() (f64 float64, exact bool) {
	return new(big.Rat).SetInt(&x.i).Float64()
}

// Equals64 returns true if x and y have the same value.
func (x Currency) Equals64(y uint64) bool {
	return x.Cmp64(y) == 0
}

// Mul returns a new Currency value c = x * y.
func (x Currency) Mul(y Currency) (c Currency) {
	c.i.Mul(&x.i, &y.i)
	return
}

// Mul64 returns a new Currency value c = x * y.
func (x Currency) Mul64(y uint64) (c Currency) {
	c.i.Mul(&x.i, new(big.Int).SetUint64(y))
	return
}

// COMPATv0.4.0 - until the first 10e3 blocks have been archived, MulFloat is
// needed while verifying the first set of blocks.

// MulFloat returns a new Currency value y = c * x, where x is a float64.
// Behavior is undefined when x is negative.
func (x Currency) MulFloat(y float64) (c Currency) {
	if y < 0 {
		build.Critical(ErrNegativeCurrency)
	} else {
		cRat := new(big.Rat).Mul(
			new(big.Rat).SetInt(&x.i),
			new(big.Rat).SetFloat64(y),
		)
		c.i.Div(cRat.Num(), cRat.Denom())
	}
	return
}

// MulRat returns a new Currency value c = x * y, where y is a big.Rat.
func (x Currency) MulRat(y *big.Rat) (c Currency) {
	if y.Sign() < 0 {
		build.Critical(ErrNegativeCurrency)
	} else {
		c.i.Mul(&x.i, y.Num())
		c.i.Div(&c.i, y.Denom())
	}
	return
}

// MulTax returns a new Currency value c = x * 0.039, where 0.039 is a big.Rat.
func (x Currency) MulTax() (c Currency) {
	c.i.Mul(&x.i, big.NewInt(39))
	c.i.Div(&c.i, big.NewInt(1000))
	return c
}

// RoundDown returns the largest multiple of y <= x.
func (x Currency) RoundDown(y Currency) (c Currency) {
	diff := new(big.Int).Mod(&x.i, &y.i)
	c.i.Sub(&x.i, diff)
	return
}

// IsZero returns true if the value is 0, false otherwise.
func (x Currency) IsZero() bool {
	return x.i.Sign() <= 0
}

// Sqrt returns a new Currency value y = sqrt(c). Result is rounded down to the
// nearest integer.
func (x Currency) Sqrt() (c Currency) {
	f, _ := new(big.Rat).SetInt(&x.i).Float64()
	sqrt := new(big.Rat).SetFloat64(math.Sqrt(f))
	c.i.Div(sqrt.Num(), sqrt.Denom())
	return
}

// Sub returns a new Currency value c = x - y. Behavior is undefined when
// x < y.
func (x Currency) Sub(y Currency) (c Currency) {
	if x.Cmp(y) < 0 {
		c = ZeroCurrency
		build.Critical(ErrNegativeCurrency)
	} else {
		c.i.Sub(&x.i, &y.i)
	}
	return
}

// Sub64 returns a new Currency value c = x - y. Behavior is undefined when x <
// y.
func (x Currency) Sub64(y uint64) (c Currency) {
	if x.Cmp64(y) < 0 {
		c = ZeroCurrency
		build.Critical(ErrNegativeCurrency)
	} else {
		c.i.Sub(&x.i, new(big.Int).SetUint64(y))
	}
	return
}

// Uint64 converts a Currency to a uint64. An error is returned because this
// function is sometimes called on values that can be determined by users -
// rather than have all user-facing points do input checking, the input
// checking should happen at the base type. This minimizes the chances of a
// rogue user causing a build.Critical to be triggered.
func (x Currency) Uint64() (u uint64, err error) {
	if x.Cmp(NewCurrency64(math.MaxUint64)) > 0 {
		return 0, ErrUint64Overflow
	}
	return x.Big().Uint64(), nil
}

// ParseCurrency converts a siacoin amount to base units.
func ParseCurrency(amount string) (string, error) {
	units := []string{"pS", "nS", "uS", "mS", "SC", "KS", "MS", "GS", "TS"}
	amount = strings.TrimSpace(amount)
	for i, unit := range units {
		if strings.HasSuffix(amount, unit) {
			// Trim spaces after removing the suffix to allow spaces between the
			// value and the unit.
			value := strings.TrimSpace(strings.TrimSuffix(amount, unit))
			// scan into big.Rat
			r, ok := new(big.Rat).SetString(value)
			if !ok {
<<<<<<< HEAD
				return "", errors.New("malformed amount")
=======
				return "", ErrParseCurrencyAmount
>>>>>>> 3a65e474
			}
			// convert units
			exp := 24 + 3*(int64(i)-4)
			mag := new(big.Int).Exp(big.NewInt(10), big.NewInt(exp), nil)
			r.Mul(r, new(big.Rat).SetInt(mag))
			// r must be an integer at this point
			if !r.IsInt() {
<<<<<<< HEAD
				return "", errors.New("non-integer number of hastings")
=======
				return "", ErrParseCurrencyInteger
>>>>>>> 3a65e474
			}
			return r.RatString(), nil
		}
	}
<<<<<<< HEAD

=======
>>>>>>> 3a65e474
	// check for hastings separately
	if strings.HasSuffix(amount, "H") {
		return strings.TrimSuffix(amount, "H"), nil
	}

<<<<<<< HEAD
	return "", errors.New("amount is missing currency units")
=======
	return "", ErrParseCurrencyUnits
>>>>>>> 3a65e474
}<|MERGE_RESOLUTION|>--- conflicted
+++ resolved
@@ -35,13 +35,10 @@
 	// ErrParseCurrencyAmount is returned when the input is unable to be parsed
 	// into a currency unit due to a malformed amount.
 	ErrParseCurrencyAmount = errors.New("malformed amount")
-<<<<<<< HEAD
-=======
 	// ErrParseCurrencyInteger is returned when the input is unable to be parsed
 	// into a currency unit due to a non-integer value.
 	ErrParseCurrencyInteger = errors.New("non-integer number of hastings")
 
->>>>>>> 3a65e474
 	// ErrParseCurrencyUnits is returned when the input is unable to be parsed
 	// into a currency unit due to missing units.
 	ErrParseCurrencyUnits = errors.New("amount is missing currency units; run 'wallet --help' for a list of units. Currency units are case sensitive")
@@ -245,11 +242,7 @@
 			// scan into big.Rat
 			r, ok := new(big.Rat).SetString(value)
 			if !ok {
-<<<<<<< HEAD
-				return "", errors.New("malformed amount")
-=======
 				return "", ErrParseCurrencyAmount
->>>>>>> 3a65e474
 			}
 			// convert units
 			exp := 24 + 3*(int64(i)-4)
@@ -257,27 +250,15 @@
 			r.Mul(r, new(big.Rat).SetInt(mag))
 			// r must be an integer at this point
 			if !r.IsInt() {
-<<<<<<< HEAD
-				return "", errors.New("non-integer number of hastings")
-=======
 				return "", ErrParseCurrencyInteger
->>>>>>> 3a65e474
 			}
 			return r.RatString(), nil
 		}
 	}
-<<<<<<< HEAD
-
-=======
->>>>>>> 3a65e474
 	// check for hastings separately
 	if strings.HasSuffix(amount, "H") {
 		return strings.TrimSuffix(amount, "H"), nil
 	}
 
-<<<<<<< HEAD
-	return "", errors.New("amount is missing currency units")
-=======
 	return "", ErrParseCurrencyUnits
->>>>>>> 3a65e474
 }