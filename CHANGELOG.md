Version Scheme
--------------
Sia uses the following versioning scheme, vX.X.X.X
 - First Digit signifies a major (compatibility breaking) release
 - Second Digit signifies a major (non compatibility breaking) release
 - Third Digit signifies a minor release
 - Fourth Digit signifies a patch release

Version History
---------------

Latest:

### v1.4.2.1
**Key Updates**
 - Wallet can generate an address before it finishes scanning the blockchain
 - FUSE folders can now be mounted with 'AllowOther' as an option
<<<<<<< HEAD
 - Added alerts for when contracts can't be renewed or refreshed
=======
>>>>>>> f0f721c5
 - Smarter fund allocation when initially forming contracts

**Bugs Fixed**
 - Repair operations would sometimes perform useless and redundant repairs
 - Siafiles were not pruning hosts correctly
 - Unable to upload a new file if 'force' is set and no file exists to delete
 - Siac would not always delete a file or folder correctly
 - Divide by zero error when setting the allowance with an empty period

Dec 2019:

### v1.4.2.0
**Key Updates**
 - Allowance in Backups
 - Wallet Password Reset
 - Bad Contract Utility Add
 - FUSE
 - Renter Watchdog
 - Contract Churn Limiter
 - Serving Downloads from Disk
 - Verify Wallet Password Endpoint
 - Siafilesystem
 - Sia node scanner
 - Gateway blacklisting
 - Contract Extortion Checker
 - Instant Boot
 - Alert System
 - Remove siafile chunks from memory
 - Additional price change protection for the Renter
 - siac Alerts command
 - Critical alerts displayed on every siac call
 - Single File Get in siac
 - Gateway bandwidth monitoring
 - Ability to pause uploads/repairs

**Bugs Fixed**
 - Missing return statements in API (http: superfluous response.WriteHeader call)
 - Stuck Loop fixes (chunks not being added due to directory siapath never being set)
 - Rapid Cycle repair loop on start up
 - Wallet Init with force flag when no wallet exists previous would error

**Other**
 - Module READMEs
 - staticcheck and gosec added
 - Security.md file created
 - Community images added for Built On Sia
 - JSON tag code analyzer 
 - ResponseWriter code analyzer
 - boltdb added to gitlab.com/NebulousLabs

Sep 2019:

v1.4.1.2 (hotfix)
- Fix memory leak
- Add /tpool/transactions endpoint
- Second fix to transaction propagation bug

Aug 2019:

v1.4.1.1 (hotfix)
- Fix download corruption bug
- Fix transaction propagation bug

Jul 2019:

v1.4.1 (minor release)
- Support upload streaming
- Enable seed-based snapshot backups

Apr 2019:

v1.4.0 (minor release)
- Support "snapshot" backups
- Switch to new renter-host protocol
- Further scalability improvements

Oct 2018:

v1.3.7 (patch release)
- Adjust difficulty for ASIC hardfork

v1.3.6 (patch release)
- Enable ASIC hardfork

v1.3.5 (patch release)
- Add offline signing functionality
- Overhaul hostdb weighting
- Add siac utils

Sep 2018:

v1.3.4 (patch release)
- Fix contract spending metrics
- Add /renter/contract/cancel endpoint
- Move project to GitLab

May 2018:

v1.3.3 (patch release)
- Add Streaming API endpoints
- Faster contract formation
- Improved wallet scaling

March 2018:

v1.3.2 (patch release)
- Improve renter throughput and stability
- Reduce host I/O when idle
- Add /tpool/confirmed endpoint

December 2017:

v1.3.1 (patch release)
- Add new efficient, reliable contract format
- Faster and smoother file repairs
- Fix difficulty adjustment hardfork

July 2017:

v1.3.0 (minor release)
- Add remote file repair
- Add wallet 'lookahead'
- Introduce difficulty hardfork

May 2017:

v1.2.2 (patch release)
- Faster + smaller wallet database
- Gracefully handle missing storage folders
- >2500 lines of new testing + bug fixes

April 2017:

v1.2.1 (patch release)
- Faster host upgrading
- Fix wallet bugs
- Add siac command to cancel allowance

v1.2.0 (minor release)
- Host overhaul
- Wallet overhaul
- Tons of bug fixes and efficiency improvements

March 2017:

v1.1.2 (patch release)
- Add async download endpoint
- Fix host storage proof bug

February 2017:

v1.1.1 (patch release)
- Renter now performs much better at scale
- Myriad HostDB improvements
- Add siac command to support storage leaderboard

January 2017:

v1.1.0 (minor release)
- Greatly improved upload/download speeds
- Wallet now regularly "defragments"
- Better contract metrics

December 2016:

v1.0.4 (LTS release)

October 2016:

v1.0.3 (patch release)
- Greatly improved renter stability
- Smarter HostDB
- Numerous minor bug fixes

July 2016:

v1.0.1 (patch release)
- Restricted API address to localhost
- Fixed renter/host desynchronization
- Fixed host silently refusing new contracts

June 2016:

v1.0.0 (major release)
- Finalized API routes
- Add optional API authentication
- Improve automatic contract management

May 2016:

v0.6.0 (minor release)
- Switched to long-form renter contracts
- Added support for multiple hosting folders
- Hosts are now identified by their public key

January 2016:

v0.5.2 (patch release)
- Faster initial blockchain download
- Introduced headers-only broadcasting

v0.5.1 (patch release)
- Fixed bug severely impacting performance
- Restored (but deprecated) some siac commands
- Added modules flag, allowing modules to be disabled

v0.5.0 (minor release)
- Major API changes to most modules
- Automatic contract renewal
- Data on inactive hosts is reuploaded
- Support for folder structure
- Smarter host

October 2015:

v0.4.8 (patch release)
- Restored compatibility with v0.4.6

v0.4.7 (patch release)
- Dropped support for v0.3.3.x

v0.4.6 (patch release)
- Removed over-aggressive consistency check

v0.4.5 (patch release)
- Fixed last prominent bug in block database
- Closed some dangling resource handles

v0.4.4 (patch release)
- Uploading is much more reliable
- Price estimations are more accurate
- Bumped filesize limit to 20 GB

v0.4.3 (patch release)
- Block database is now faster and more stable
- Wallet no longer freezes when unlocked during IBD
- Optimized block encoding/decoding

September 2015:

v0.4.2 (patch release)
- HostDB is now smarter
- Tweaked renter contract creation

v0.4.1 (patch release)
- Added support for loading v0.3.3.x wallets
- Better pruning of dead nodes
- Improve database consistency

August 2015:

v0.4.0: Second stable currency release.
- Wallets are encrypted and generated from seed phrases
- Files are erasure-coded and transferred in parallel
- The blockchain is now fully on-disk
- Added UPnP support

June 2015:

v0.3.3.3 (patch release)
- Host announcements can be "forced"
- Wallets can be merged
- Unresponsive addresses are pruned from the node list

v0.3.3.2 (patch release)
- Siafunds can be loaded and sent
- Added block explorer
- Patched two critical security vulnerabilities

v0.3.3.1 (hotfix)
- Mining API sends headers instead of entire blocks
- Slashed default hosting price

v0.3.3: First stable currency release.
- Set release target
- Added progress bars to uploads
- Rigorous testing of consensus code

May 2015:

v0.3.2: Fourth open beta release.
- Switched encryption from block cipher to stream cipher
- Updates are now signed
- Added API calls to support external miners

v0.3.1: Third open beta release.
- Blocks are now stored on-disk in a database
- Files can be shared via .sia files or ASCII-encoded data
- RPCs are now multiplexed over one physical connection

March 2015:

v0.3.0: Second open beta release.

Jan 2015:

v0.2.0: First open beta release.

Dec 2014:

v0.1.0: Closed beta release.<|MERGE_RESOLUTION|>--- conflicted
+++ resolved
@@ -15,10 +15,7 @@
 **Key Updates**
  - Wallet can generate an address before it finishes scanning the blockchain
  - FUSE folders can now be mounted with 'AllowOther' as an option
-<<<<<<< HEAD
  - Added alerts for when contracts can't be renewed or refreshed
-=======
->>>>>>> f0f721c5
  - Smarter fund allocation when initially forming contracts
 
 **Bugs Fixed**
