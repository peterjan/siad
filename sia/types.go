--- conflicted
+++ resolved
@@ -121,16 +121,6 @@
 	HashSet    []*Hash
 }
 
-<<<<<<< HEAD
-func (b *Block) ID() BlockID {
-	return BlockID(HashBytes(MarshalAll(
-		Hash(b.ParentBlock),
-		uint64(b.Timestamp),
-		uint64(b.Nonce),
-		Hash(b.MinerAddress),
-		Hash(b.MerkleRoot),
-	)))
-=======
 // MarshalSia implements the Marshaler interface for Signatures.
 func (s *Signature) MarshalSia() []byte {
 	if s.R == nil || s.S == nil {
@@ -185,5 +175,15 @@
 	}
 	leaves := append([]Hash{tlHash, nsHash}, pkHashes...)
 	return MerkleRoot(leaves)
->>>>>>> 21f96c60
+}
+
+func (b *Block) ID() BlockID {
+	return BlockID(HashBytes(Marshal(b))) // this may be wrong, since it encodes every field
+}
+
+func (t *Transaction) Hash() Hash {
+	// version, hash of arb data, miner fee, each input, each output, each file contract, each sp, each sig
+	// allows you to selectively reveal pieces of a transaction? But what good is that?
+
+	return HashBytes(Marshal(t)) // this may be wrong, since it encodes every field
 }